--- conflicted
+++ resolved
@@ -1,36 +1,4 @@
 #[starknet::contract]
-<<<<<<< HEAD
-mod starknet_and_ethereum_get_storage {
-    use hdp_cairo::evm::header::HeaderTrait;
-    use hdp_cairo::{evm::header::{HeaderKey, HeaderImpl}};
-    use hdp_cairo::starknet::storage::StorageTrait;
-    use hdp_cairo::{HDP, starknet::storage::{StorageKey, StorageImpl}};
-
-    #[storage]
-    struct Storage {}
-
-    #[external(v0)]
-    pub fn main(ref self: ContractState, hdp: HDP) -> felt252 {
-        let _ = hdp
-            .evm
-            .header_get_nonce(HeaderKey { chain_id: 11155111, block_number: 5382820.into() });
-
-        hdp
-            .starknet
-            .storage_get_slot(
-                StorageKey {
-                    chain_id: 393402133025997798000961,
-                    block_number: 202304,
-                    address: 0x6b8838af5d2a023b24ec8a69720b152d72ae2e4528139c32e05d8a3b9d7d4e7,
-                    storage_slot: 0x308cfbb7d2d38db3a215f9728501ac69445a6afbee328cdeae4e23db54b850a,
-                },
-            )
-    }
-}
-
-#[starknet::contract]
-=======
->>>>>>> fe091cb7
 mod starknet_get_storage {
     use hdp_cairo::starknet::storage::StorageTrait;
     use hdp_cairo::{HDP, starknet::storage::{StorageKey, StorageImpl}};
