--- conflicted
+++ resolved
@@ -37,24 +37,14 @@
 
     fn to_memory(&self, vm: &mut VirtualMachine, address: Relocatable) -> Result<Relocatable, MemoryError> {
         vm.insert_value((address + 0)?, self.chain_id)?;
-<<<<<<< HEAD
-        vm.insert_value((address + 1)?, self.block_number)?;
-        vm.insert_value((address + 2)?, self.transaction_index)?;
-        Ok((address + 3)?)
+        vm.insert_value((address + 1)?, self.domain)?;
+        vm.insert_value((address + 2)?, self.block_number)?;
+        vm.insert_value((address + 3)?, self.transaction_index)?;
+        Ok((address + 4)?)
     }
 
     fn n_fields(_vm: &VirtualMachine, _address: Relocatable) -> Result<usize, MemoryError> {
-        Ok(3)
-=======
-        vm.insert_value((address + 1)?, self.domain)?;
-        vm.insert_value((address + 2)?, self.block_number)?;
-        vm.insert_value((address + 3)?, self.transaction_index)?;
-        Ok(())
-    }
-
-    fn n_fields() -> usize {
-        4
->>>>>>> 44571171
+        Ok(4)
     }
 }
 
