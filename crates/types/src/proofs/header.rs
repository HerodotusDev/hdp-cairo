--- conflicted
+++ resolved
@@ -1,8 +1,7 @@
 use super::mmr::MmrMeta;
-use alloy::primitives::Bytes;
-use cairo_vm::Felt252;
 use serde::{Deserialize, Serialize};
 use serde_with::serde_as;
+use cairo_vm::Felt252;
 
 #[derive(Clone, Debug, Serialize, Deserialize, PartialEq, Eq, Default, Hash)]
 pub struct HeaderMmrMeta<T> {
@@ -14,28 +13,5 @@
 #[serde_as]
 pub struct HeaderProof {
     pub leaf_idx: u64,
-<<<<<<< HEAD
     pub mmr_path: Vec<Felt252>,
-}
-
-#[derive(Debug, Clone, PartialEq, Serialize, Deserialize, Eq, Hash, Default)]
-pub struct Header {
-    pub payload: HeaderPayload,
-    pub proof: HeaderProof,
-}
-
-#[derive(Debug, Clone, PartialEq, Serialize, Deserialize, Eq, Hash)]
-#[serde(untagged)]
-pub enum HeaderPayload {
-    Evm(Bytes),
-    Starknet(Vec<Felt252>),
-}
-
-impl Default for HeaderPayload {
-    fn default() -> Self {
-        Self::Evm(Bytes::default())
-    }
-=======
-    pub mmr_path: Vec<Bytes>,
->>>>>>> 58834085
 }