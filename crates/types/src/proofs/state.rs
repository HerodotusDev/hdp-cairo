--- conflicted
+++ resolved
@@ -7,16 +7,6 @@
 
 pub type StateProofs = Vec<StateProof>;
 
-<<<<<<< HEAD
-impl StateProof {
-    pub fn proof_type(&self) -> u128 {
-        match self {
-            StateProof::Inclusion(_) => 0,
-            // StateProof::NonInclusion(_) => 1,
-            StateProof::Update(_) => 2,
-        }
-    }
-=======
 #[derive(Debug, Clone, Serialize, Deserialize)]
 pub struct StateProofWrapper {
     pub trie_id: String,
@@ -25,7 +15,6 @@
     pub leaf: TrieLeaf,
     pub post_proof_root_hash: Option<PathfinderFelt>,
     pub post_proof_leaf: Option<TrieLeaf>,
->>>>>>> cb669e8c
 }
 
 #[derive(Debug, Clone, PartialEq, Serialize, Deserialize, Eq, Hash)]
@@ -42,15 +31,6 @@
     // Stores both the raw bytes which back the bit-vector *and* the
     // original bit-length so it can be reconstructed losslessly.
     Edge { child: Felt, path: Vec<u8>, bit_len: usize },
-}
-
-impl TrieNodeSerde {
-    pub fn len(&self) -> usize {
-        match self {
-            TrieNodeSerde::Binary { .. } => 2,
-            TrieNodeSerde::Edge { path, .. } => 1 + path.len(),
-        }
-    }
 }
 
 impl From<TrieNode> for TrieNodeSerde {
