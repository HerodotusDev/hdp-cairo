#![allow(async_fn_in_trait)]
#![warn(unused_extern_crates)]
#![warn(unused_crate_dependencies)]
#![forbid(unsafe_code)]
#![feature(iter_next_chunk)]

pub mod cairo;
pub mod error;
pub mod keys;
pub mod param;
pub mod proofs;

<<<<<<< HEAD
use std::{fmt, str::FromStr};

pub use cairo_lang_starknet_classes::casm_contract_class::CasmContractClass;
pub use cairo_vm::{vm::runners::cairo_pie::CairoPie, Felt252};
=======
use cairo_lang_starknet_classes::casm_contract_class::CasmContractClass;
use cairo_vm::Felt252;
>>>>>>> 7fc1af11
use param::Param;
use proofs::{evm, starknet};
use serde::{Deserialize, Deserializer, Serialize};
use serde_json::Value;

pub const RPC_URL_ETHEREUM: &str = "RPC_URL_ETHEREUM";
pub const RPC_URL_HERODOTUS_INDEXER: &str = "RPC_URL_HERODOTUS_INDEXER";
pub const RPC_URL_STARKNET: &str = "RPC_URL_STARKNET";

pub const ETHEREUM_MAINNET_CHAIN_ID: u128 = 0x1;
pub const ETHEREUM_TESTNET_CHAIN_ID: u128 = 0xaa36a7;
pub const STARKNET_MAINNET_CHAIN_ID: u128 = 0x534e5f4d41494e;
pub const STARKNET_TESTNET_CHAIN_ID: u128 = 0x534e5f5345504f4c4941;

#[derive(Clone, Debug, Serialize, Deserialize, PartialEq, Eq)]
pub struct HDPDryRunInput {
    pub params: Vec<Param>,
    pub compiled_class: CasmContractClass,
}

#[derive(Clone, Debug, Serialize, Deserialize, PartialEq, Eq)]
pub struct HDPInput {
    pub chain_proofs: Vec<ChainProofs>,
    pub params: Vec<Param>,
    pub compiled_class: CasmContractClass,
}

#[derive(Clone, Debug, Serialize, Deserialize, PartialEq, Eq)]
pub enum ChainProofs {
    EthereumMainnet(evm::Proofs),
    EthereumSepolia(evm::Proofs),
    StarknetMainnet(starknet::Proofs),
    StarknetSepolia(starknet::Proofs),
}

impl ChainProofs {
    pub fn chain_id(&self) -> u128 {
        match self {
            ChainProofs::EthereumMainnet(_) => 0x1,
            ChainProofs::EthereumSepolia(_) => 0xaa36a7,
            ChainProofs::StarknetMainnet(_) => 0x534e5f4d41494e,
            ChainProofs::StarknetSepolia(_) => 0x534e5f5345504f4c4941,
        }
    }
}

<<<<<<< HEAD
#[derive(Debug, Serialize, Clone, PartialEq, Eq)]
pub enum ChainIds {
    EthereumMainnet,
    EthereumSepolia,
    StarknetMainnet,
    StarknetSepolia,
}

impl fmt::Display for ChainIds {
    fn fmt(&self, f: &mut fmt::Formatter<'_>) -> fmt::Result {
        match self {
            ChainIds::EthereumMainnet => write!(f, "ethereum-mainnet"),
            ChainIds::EthereumSepolia => write!(f, "ethereum-sepolia"),
            ChainIds::StarknetMainnet => write!(f, "starknet-mainnet"),
            ChainIds::StarknetSepolia => write!(f, "starknet-sepolia"),
        }
    }
}

impl FromStr for ChainIds {
    type Err = String;

    fn from_str(s: &str) -> Result<Self, Self::Err> {
        match s.to_lowercase().as_str() {
            "ethereum-mainnet" | "ethereum_mainnet" | "ethereummainnet" => Ok(Self::EthereumMainnet),
            "ethereum-sepolia" | "ethereum_sepolia" | "ethereumsepolia" => Ok(Self::EthereumSepolia),
            "starknet-mainnet" | "starknet_mainnet" | "starknetmainnet" => Ok(Self::StarknetMainnet),
            "starknet-sepolia" | "starknet_sepolia" | "starknetsepolia" => Ok(Self::StarknetSepolia),
            _ => Err(format!("Invalid chain ID: {}", s)),
        }
    }
}

impl ChainIds {
    pub fn from_u128(chain_id: u128) -> Option<Self> {
        match chain_id {
            ETHEREUM_MAINNET_CHAIN_ID => Some(Self::EthereumMainnet),
            ETHEREUM_TESTNET_CHAIN_ID => Some(Self::EthereumSepolia),
            STARKNET_MAINNET_CHAIN_ID => Some(Self::StarknetMainnet),
            STARKNET_TESTNET_CHAIN_ID => Some(Self::StarknetSepolia),
            _ => None,
        }
    }
}

impl<'de> Deserialize<'de> for ChainIds {
    fn deserialize<D>(deserializer: D) -> Result<Self, D::Error>
    where
        D: Deserializer<'de>,
    {
        let value = Value::deserialize(deserializer)?;

        match value {
            Value::String(s) => ChainIds::from_str(&s).map_err(serde::de::Error::custom),
            Value::Number(n) => {
                if let Some(num) = n.as_u64() {
                    ChainIds::from_u128(num as u128).ok_or_else(|| serde::de::Error::custom(format!("invalid chain ID number: {}", num)))
                } else {
                    Err(serde::de::Error::custom("chain ID number out of range"))
                }
            }
            _ => Err(serde::de::Error::custom("chain ID must be a string or number")),
=======
#[derive(Clone, Debug, Serialize, Deserialize, PartialEq, Eq)]
pub struct MmrMetaOutput {
    pub id: Felt252,
    pub size: Felt252,
    pub root: Felt252,
}

#[derive(Clone, Debug, Serialize, Deserialize, PartialEq, Eq)]
pub struct HDPOutput {
    pub program_hash: Felt252,
    pub result_low: Felt252,
    pub result_high: Felt252,
    pub mmr_metas: Vec<MmrMetaOutput>,
}

impl FromIterator<Felt252> for HDPOutput {
    fn from_iter<T: IntoIterator<Item = Felt252>>(iter: T) -> Self {
        let mut i = iter.into_iter();
        let program_hash = i.next().unwrap();
        let result_low = i.next().unwrap();
        let result_high = i.next().unwrap();

        let mut mmr_metas = Vec::<MmrMetaOutput>::new();

        while let Ok([id, root, size]) = i.next_chunk::<3>() {
            mmr_metas.push(MmrMetaOutput { id, root, size });
        }

        Self {
            program_hash,
            result_low,
            result_high,
            mmr_metas,
>>>>>>> 7fc1af11
        }
    }
}<|MERGE_RESOLUTION|>--- conflicted
+++ resolved
@@ -10,15 +10,10 @@
 pub mod param;
 pub mod proofs;
 
-<<<<<<< HEAD
 use std::{fmt, str::FromStr};
 
 pub use cairo_lang_starknet_classes::casm_contract_class::CasmContractClass;
 pub use cairo_vm::{vm::runners::cairo_pie::CairoPie, Felt252};
-=======
-use cairo_lang_starknet_classes::casm_contract_class::CasmContractClass;
-use cairo_vm::Felt252;
->>>>>>> 7fc1af11
 use param::Param;
 use proofs::{evm, starknet};
 use serde::{Deserialize, Deserializer, Serialize};
@@ -65,7 +60,6 @@
     }
 }
 
-<<<<<<< HEAD
 #[derive(Debug, Serialize, Clone, PartialEq, Eq)]
 pub enum ChainIds {
     EthereumMainnet,
@@ -128,7 +122,32 @@
                 }
             }
             _ => Err(serde::de::Error::custom("chain ID must be a string or number")),
-=======
+        }
+    }
+}
+
+#[derive(Clone, Debug, Serialize, Deserialize, PartialEq, Eq)]
+pub struct HDPDryRunOutput {
+    pub program_hash: Felt252,
+    pub result_low: Felt252,
+    pub result_high: Felt252,
+}
+
+impl FromIterator<Felt252> for HDPDryRunOutput {
+    fn from_iter<T: IntoIterator<Item = Felt252>>(iter: T) -> Self {
+        let mut i = iter.into_iter();
+        let program_hash = i.next().unwrap();
+        let result_low = i.next().unwrap();
+        let result_high = i.next().unwrap();
+
+        Self {
+            program_hash,
+            result_low,
+            result_high,
+        }
+    }
+}
+
 #[derive(Clone, Debug, Serialize, Deserialize, PartialEq, Eq)]
 pub struct MmrMetaOutput {
     pub id: Felt252,
@@ -162,7 +181,6 @@
             result_low,
             result_high,
             mmr_metas,
->>>>>>> 7fc1af11
         }
     }
 }