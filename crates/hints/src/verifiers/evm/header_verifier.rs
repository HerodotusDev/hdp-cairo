use crate::vars;
use cairo_vm::{
    hint_processor::builtin_hint_processor::{
        builtin_hint_processor_definition::HintProcessorData,
        dict_manager::DictManager,
        hint_utils::{get_integer_from_var_name, get_ptr_from_var_name, insert_value_into_ap},
    },
    types::{exec_scope::ExecutionScopes, relocatable::MaybeRelocatable},
    vm::{errors::hint_errors::HintError, vm_core::VirtualMachine},
    Felt252,
};
use std::{any::Any, cell::RefCell, collections::HashMap, rc::Rc};
<<<<<<< HEAD
use types::proofs::{
    evm::Proofs,
    header::{Header, HeaderPayload},
    HeaderMmrMeta,
};
// use types::proofs::{evm::Proofs, header::Header, HeaderMmrMeta};
=======
use types::proofs::{evm, header::HeaderMmrMeta};
>>>>>>> 58834085

pub const HINT_HEADERS_WITH_MMR_LEN: &str = "memory[ap] = to_felt_or_relocatable(len(batch_evm.headers_with_mmr))";

pub fn hint_headers_with_mmr_len(
    vm: &mut VirtualMachine,
    exec_scopes: &mut ExecutionScopes,
    _hint_data: &HintProcessorData,
    _constants: &HashMap<String, Felt252>,
) -> Result<(), HintError> {
    let proofs = exec_scopes.get::<evm::Proofs>(vars::scopes::BATCH_EVM)?;

    insert_value_into_ap(vm, Felt252::from(proofs.headers_with_mmr.len()))
}

pub const HINT_VM_ENTER_SCOPE: &str =
    "vm_enter_scope({'header_with_mmr_evm': batch_evm.headers_with_mmr[ids.idx - 1], '__dict_manager': __dict_manager})";

pub fn hint_vm_enter_scope(
    vm: &mut VirtualMachine,
    exec_scopes: &mut ExecutionScopes,
    hint_data: &HintProcessorData,
    _constants: &HashMap<String, Felt252>,
) -> Result<(), HintError> {
    let proofs = exec_scopes.get::<evm::Proofs>(vars::scopes::BATCH_EVM)?;
    let idx: usize = get_integer_from_var_name(vars::ids::IDX, vm, &hint_data.ids_data, &hint_data.ap_tracking)?
        .try_into()
        .unwrap();

    let headers_with_mmr: Box<dyn Any> = Box::new(proofs.headers_with_mmr[idx - 1].clone());
    let dict_manager: Box<dyn Any> = Box::new(exec_scopes.get::<Rc<RefCell<DictManager>>>(vars::scopes::DICT_MANAGER)?);
    exec_scopes.enter_scope(HashMap::from([
        (String::from(vars::scopes::HEADER_WITH_MMR_EVM), headers_with_mmr),
        (String::from(vars::scopes::DICT_MANAGER), dict_manager),
    ]));

    Ok(())
}

pub const HINT_HEADERS_WITH_MMR_HEADERS_LEN: &str = "memory[ap] = to_felt_or_relocatable(len(header_with_mmr_evm.headers))";

pub fn hint_headers_with_mmr_headers_len(
    vm: &mut VirtualMachine,
    exec_scopes: &mut ExecutionScopes,
    _hint_data: &HintProcessorData,
    _constants: &HashMap<String, Felt252>,
) -> Result<(), HintError> {
    let header_with_mmr = exec_scopes.get::<HeaderMmrMeta<evm::header::Header>>(vars::scopes::HEADER_WITH_MMR_EVM)?;

    insert_value_into_ap(vm, Felt252::from(header_with_mmr.headers.len()))
}

pub const HINT_SET_HEADER: &str =
    "header_evm = header_with_mmr_evm.headers[ids.idx - 1]\nsegments.write_arg(ids.rlp, [int(x, 16) for x in header_evm.rlp])";

pub fn hint_set_header(
    vm: &mut VirtualMachine,
    exec_scopes: &mut ExecutionScopes,
    hint_data: &HintProcessorData,
    _constants: &HashMap<String, Felt252>,
) -> Result<(), HintError> {
    let headers_with_mmr = exec_scopes.get::<HeaderMmrMeta<evm::header::Header>>(vars::scopes::HEADER_WITH_MMR_EVM)?;
    let idx: usize = get_integer_from_var_name(vars::ids::IDX, vm, &hint_data.ids_data, &hint_data.ap_tracking)?
        .try_into()
        .unwrap();

    let header = headers_with_mmr.headers[idx - 1].clone();
    let rlp_le_chunks: Vec<MaybeRelocatable> = match &header.payload {
        HeaderPayload::Evm(ref bytes) => bytes
            .chunks(8)
            .map(|chunk| MaybeRelocatable::from(Felt252::from_bytes_be_slice(&chunk.iter().rev().copied().collect::<Vec<_>>())))
            .collect(),
        _ => return Err(HintError::CustomHint("Expected EVM header payload".into())),
    };

    exec_scopes.insert_value::<evm::header::Header>(vars::scopes::HEADER_EVM, header);

    let rlp_ptr = get_ptr_from_var_name(vars::ids::RLP, vm, &hint_data.ids_data, &hint_data.ap_tracking)?;

    vm.load_data(rlp_ptr, &rlp_le_chunks)?;

    Ok(())
}

pub const HINT_RLP_LEN: &str = "memory[ap] = to_felt_or_relocatable(len(header_evm.rlp))";

pub fn hint_rlp_len(
    vm: &mut VirtualMachine,
    exec_scopes: &mut ExecutionScopes,
    _hint_data: &HintProcessorData,
    _constants: &HashMap<String, Felt252>,
) -> Result<(), HintError> {
<<<<<<< HEAD
    let header_len = match exec_scopes.get::<Header>(vars::scopes::HEADER)?.payload {
        HeaderPayload::Evm(ref bytes) => bytes.chunks(8).count(),
        _ => return Err(HintError::CustomHint("Expected EVM header payload".into())),
    };
=======
    let header = exec_scopes.get::<evm::header::Header>(vars::scopes::HEADER_EVM)?;
>>>>>>> 58834085

    insert_value_into_ap(vm, Felt252::from(header_len))
}

pub const HINT_LEAF_IDX: &str = "memory[ap] = to_felt_or_relocatable(len(header_evm.proof.leaf_idx))";

pub fn hint_leaf_idx(
    vm: &mut VirtualMachine,
    exec_scopes: &mut ExecutionScopes,
    _hint_data: &HintProcessorData,
    _constants: &HashMap<String, Felt252>,
) -> Result<(), HintError> {
    let header = exec_scopes.get::<evm::header::Header>(vars::scopes::HEADER_EVM)?;

    insert_value_into_ap(vm, Felt252::from(header.proof.leaf_idx))
}

pub const HINT_MMR_PATH_LEN: &str = "memory[ap] = to_felt_or_relocatable(len(header_evm.proof.mmr_path))";

pub fn hint_mmr_path_len(
    vm: &mut VirtualMachine,
    exec_scopes: &mut ExecutionScopes,
    _hint_data: &HintProcessorData,
    _constants: &HashMap<String, Felt252>,
) -> Result<(), HintError> {
    let header = exec_scopes.get::<evm::header::Header>(vars::scopes::HEADER_EVM)?;

    insert_value_into_ap(vm, Felt252::from(header.proof.mmr_path.len()))
}

pub const HINT_MMR_PATH: &str = "segments.write_arg(ids.mmr_path, [int(x, 16) for x in header_evm.proof.mmr_path])";

pub fn hint_mmr_path(
    vm: &mut VirtualMachine,
    exec_scopes: &mut ExecutionScopes,
    hint_data: &HintProcessorData,
    _constants: &HashMap<String, Felt252>,
) -> Result<(), HintError> {
    let header = exec_scopes.get::<evm::header::Header>(vars::scopes::HEADER_EVM)?;
    let mmr_path_ptr = get_ptr_from_var_name(vars::ids::MMR_PATH, vm, &hint_data.ids_data, &hint_data.ap_tracking)?;
    let mmr_path: Vec<MaybeRelocatable> = header.proof.mmr_path.into_iter().map(MaybeRelocatable::from).collect();

    vm.load_data(mmr_path_ptr, &mmr_path)?;

    Ok(())
}<|MERGE_RESOLUTION|>--- conflicted
+++ resolved
@@ -10,16 +10,7 @@
     Felt252,
 };
 use std::{any::Any, cell::RefCell, collections::HashMap, rc::Rc};
-<<<<<<< HEAD
-use types::proofs::{
-    evm::Proofs,
-    header::{Header, HeaderPayload},
-    HeaderMmrMeta,
-};
-// use types::proofs::{evm::Proofs, header::Header, HeaderMmrMeta};
-=======
 use types::proofs::{evm, header::HeaderMmrMeta};
->>>>>>> 58834085
 
 pub const HINT_HEADERS_WITH_MMR_LEN: &str = "memory[ap] = to_felt_or_relocatable(len(batch_evm.headers_with_mmr))";
 
@@ -86,13 +77,11 @@
         .unwrap();
 
     let header = headers_with_mmr.headers[idx - 1].clone();
-    let rlp_le_chunks: Vec<MaybeRelocatable> = match &header.payload {
-        HeaderPayload::Evm(ref bytes) => bytes
-            .chunks(8)
-            .map(|chunk| MaybeRelocatable::from(Felt252::from_bytes_be_slice(&chunk.iter().rev().copied().collect::<Vec<_>>())))
-            .collect(),
-        _ => return Err(HintError::CustomHint("Expected EVM header payload".into())),
-    };
+    let rlp_le_chunks: Vec<MaybeRelocatable> = header
+        .rlp
+        .chunks(8)
+        .map(|chunk| MaybeRelocatable::from(Felt252::from_bytes_be_slice(&chunk.iter().rev().copied().collect::<Vec<_>>())))
+        .collect();
 
     exec_scopes.insert_value::<evm::header::Header>(vars::scopes::HEADER_EVM, header);
 
@@ -111,18 +100,10 @@
     _hint_data: &HintProcessorData,
     _constants: &HashMap<String, Felt252>,
 ) -> Result<(), HintError> {
-<<<<<<< HEAD
-    let header_len = match exec_scopes.get::<Header>(vars::scopes::HEADER)?.payload {
-        HeaderPayload::Evm(ref bytes) => bytes.chunks(8).count(),
-        _ => return Err(HintError::CustomHint("Expected EVM header payload".into())),
-    };
-=======
     let header = exec_scopes.get::<evm::header::Header>(vars::scopes::HEADER_EVM)?;
->>>>>>> 58834085
 
-    insert_value_into_ap(vm, Felt252::from(header_len))
+    insert_value_into_ap(vm, Felt252::from(header.rlp.chunks(8).count()))
 }
-
 pub const HINT_LEAF_IDX: &str = "memory[ap] = to_felt_or_relocatable(len(header_evm.proof.leaf_idx))";
 
 pub fn hint_leaf_idx(
@@ -159,7 +140,12 @@
 ) -> Result<(), HintError> {
     let header = exec_scopes.get::<evm::header::Header>(vars::scopes::HEADER_EVM)?;
     let mmr_path_ptr = get_ptr_from_var_name(vars::ids::MMR_PATH, vm, &hint_data.ids_data, &hint_data.ap_tracking)?;
-    let mmr_path: Vec<MaybeRelocatable> = header.proof.mmr_path.into_iter().map(MaybeRelocatable::from).collect();
+    let mmr_path: Vec<MaybeRelocatable> = header
+        .proof
+        .mmr_path
+        .into_iter()
+        .map(MaybeRelocatable::from)
+        .collect();
 
     vm.load_data(mmr_path_ptr, &mmr_path)?;
 
