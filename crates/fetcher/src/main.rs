--- conflicted
+++ resolved
@@ -16,17 +16,11 @@
 use thiserror as _;
 use types::{
     proofs::{
-<<<<<<< HEAD
-        evm::{account::Account, storage::Storage},
-        header::Header,
+        evm::{account::Account, storage::Storage, header::Header as EvmHeader},
         mmr::MmrMeta,
-        starknet::GetProofOutput,
-        HeaderMmrMeta,
-=======
+        starknet::{storage::Storage as StarknetStorage, header::Header as StarknetHeader},
+        header::HeaderMmrMeta,
         self,
-        evm::{account::Account, storage::Storage, Proofs},
-        header::HeaderMmrMeta,
->>>>>>> 58834085
     },
     ChainProofs,
 };
@@ -94,21 +88,17 @@
     }
 }
 
-<<<<<<< HEAD
 async fn collect_evm_proofs(proof_keys: &EvmProofKeys, progress: &ProofProgress) -> Result<EvmProofs, FetcherError> {
     let mut headers_with_mmr = HashMap::default();
     let mut accounts: HashSet<Account> = HashSet::default();
     let mut storages: HashSet<Storage> = HashSet::default();
-=======
-    let mut headers_with_mmr: HashSet<HeaderMmrMeta<proofs::evm::header::Header>> = HashSet::default();
->>>>>>> 58834085
 
     // Collect header proofs
     let mut header_fut = futures::stream::iter(
         proof_keys
             .header_keys
             .iter()
-            .map(|key| ProofKeys::fetch_header_proof(key.chain_id, key.block_number))
+            .map(|key| EvmProofKeys::fetch_header_proof(key.chain_id, key.block_number))
             .map(|f| f.boxed_local()),
     )
     .buffer_unordered(BUFFER_UNORDERED);
@@ -117,7 +107,7 @@
         let item = result?;
         headers_with_mmr
             .entry(item.mmr_meta)
-            .and_modify(|headers: &mut Vec<Header>| headers.extend(item.headers.clone()))
+            .and_modify(|headers: &mut Vec<EvmHeader>| headers.extend(item.headers.clone()))
             .or_insert(item.headers);
         progress.evm_header.inc(1);
     }
@@ -136,7 +126,7 @@
         let (header_with_mmr, account) = result?;
         headers_with_mmr
             .entry(header_with_mmr.mmr_meta)
-            .and_modify(|headers: &mut Vec<Header>| headers.extend(header_with_mmr.headers.clone()))
+            .and_modify(|headers: &mut Vec<EvmHeader>| headers.extend(header_with_mmr.headers.clone()))
             .or_insert(header_with_mmr.headers);
         accounts.insert(account);
         progress.evm_account.inc(1);
@@ -156,7 +146,7 @@
         let (header_with_mmr, account, storage) = result?;
         headers_with_mmr
             .entry(header_with_mmr.mmr_meta)
-            .and_modify(|headers: &mut Vec<Header>| headers.extend(header_with_mmr.headers.clone()))
+            .and_modify(|headers: &mut Vec<EvmHeader>| headers.extend(header_with_mmr.headers.clone()))
             .or_insert(header_with_mmr.headers);
         accounts.insert(account);
         storages.insert(storage);
@@ -173,14 +163,14 @@
 
 async fn collect_starknet_proofs(proof_keys: &StarknetProofKeys, progress: &ProofProgress) -> Result<StarknetProofs, FetcherError> {
     let mut headers_with_mmr = HashMap::default();
-    let mut storages: HashSet<GetProofOutput> = HashSet::default();
+    let mut storages: HashSet<StarknetStorage> = HashSet::default();
 
     // Collect header proofs
     let mut header_fut = futures::stream::iter(
         proof_keys
             .header_keys
             .iter()
-            .map(|key| ProofKeys::fetch_header_proof(key.chain_id, key.block_number))
+            .map(|key| StarknetProofKeys::fetch_header_proof(key.chain_id, key.block_number))
             .map(|f| f.boxed_local()),
     )
     .buffer_unordered(BUFFER_UNORDERED);
@@ -189,7 +179,7 @@
         let item = result?;
         headers_with_mmr
             .entry(item.mmr_meta)
-            .and_modify(|headers: &mut Vec<Header>| headers.extend(item.headers.clone()))
+            .and_modify(|headers: &mut Vec<StarknetHeader>| headers.extend(item.headers.clone()))
             .or_insert(item.headers);
         progress.starknet_header.inc(1);
     }
@@ -208,7 +198,7 @@
         let (header_with_mmr, storage) = result?;
         headers_with_mmr
             .entry(header_with_mmr.mmr_meta)
-            .and_modify(|headers: &mut Vec<Header>| headers.extend(header_with_mmr.headers.clone()))
+            .and_modify(|headers: &mut Vec<StarknetHeader>| headers.extend(header_with_mmr.headers.clone()))
             .or_insert(header_with_mmr.headers);
         storages.insert(storage);
         progress.starknet_storage.inc(1);
@@ -220,7 +210,10 @@
     })
 }
 
-fn process_headers(headers_with_mmr: HashMap<MmrMeta, Vec<Header>>) -> Vec<HeaderMmrMeta> {
+fn process_headers<H>(headers_with_mmr: HashMap<MmrMeta, Vec<H>>) -> Vec<HeaderMmrMeta<H>>
+where
+    H: Eq + std::hash::Hash + Clone,
+{
     headers_with_mmr
         .into_iter()
         .map(|(mmr_meta, headers)| {
