#![allow(async_fn_in_trait)]
#![warn(unused_extern_crates)]
#![warn(unused_crate_dependencies)]
#![forbid(unsafe_code)]

use clap::{Parser, ValueHint};
use dry_hint_processor::syscall_handler::{evm, starknet, SyscallHandler};
use fetcher::FetcherError;
use futures::{FutureExt, StreamExt};
use indicatif::{MultiProgress, ProgressBar, ProgressStyle};
use proof_keys::ProofKeys;
use std::{
    collections::{HashMap, HashSet},
    fs,
    path::PathBuf,
};
use thiserror as _;
use types::{
<<<<<<< HEAD
    proofs::{
        evm::{account::Account, storage::Storage},
        header::Header,
        mmr::MmrMeta,
        starknet::GetProofOutput,
        HeaderMmrMeta,
    },
=======
    proofs::{evm::account::Account, evm::storage::Storage, evm::Proofs, HeaderMmrMeta},
>>>>>>> 97e9ac20
    ChainProofs,
};

use types::proofs::evm::Proofs as EvmProofs;
use types::proofs::starknet::Proofs as StarknetProofs;
mod proof_keys;

use proof_keys::evm::ProofKeys as EvmProofKeys;
use proof_keys::starknet::ProofKeys as StarknetProofKeys;
const BUFFER_UNORDERED: usize = 50;

#[derive(Parser, Debug)]
#[clap(author, version, about, long_about = None)]
struct Args {
    #[clap(value_parser, value_hint=ValueHint::FilePath)]
    filename: PathBuf,
    #[structopt(long = "program_output")]
    program_output: PathBuf,
}
struct ProofProgress {
    evm_header: ProgressBar,
    evm_account: ProgressBar,
    evm_storage: ProgressBar,
    starknet_header: ProgressBar,
    starknet_storage: ProgressBar,
}

impl ProofProgress {
    fn new(proof_keys: &ProofKeys) -> Self {
        let multi_progress = MultiProgress::new();
        let style = ProgressStyle::with_template("[{elapsed_precise}] [{bar:40}] {pos}/{len} {msg}")
            .unwrap()
            .progress_chars("=> ");

        let bars = [
            (proof_keys.evm.header_keys.len(), "evm_header_keys"),
            (proof_keys.evm.account_keys.len(), "evm_account_keys"),
            (proof_keys.evm.storage_keys.len(), "evm_storage_keys"),
            (proof_keys.starknet.header_keys.len(), "starknet_header_keys"),
            (proof_keys.starknet.storage_keys.len(), "starknet_storage_keys"),
        ]
        .map(|(len, msg)| {
            let pb = multi_progress.add(ProgressBar::new(len as u64));
            pb.set_style(style.clone());
            pb.set_message(msg);
            pb
        });

        Self {
            evm_header: bars[0].clone(),
            evm_account: bars[1].clone(),
            evm_storage: bars[2].clone(),
            starknet_header: bars[3].clone(),
            starknet_storage: bars[4].clone(),
        }
    }

    fn finish(self) {
        self.evm_header.finish_with_message("EVM Header Keys - Done!");
        self.evm_account.finish_with_message("EVM Account Keys - Done!");
        self.evm_storage.finish_with_message("EVM Storage Keys - Done!");
        self.starknet_header.finish_with_message("Starknet Header Keys - Done!");
        self.starknet_storage.finish_with_message("Starknet Storage Keys - Done!");
    }
}

async fn collect_evm_proofs(proof_keys: &EvmProofKeys, progress: &ProofProgress) -> Result<EvmProofs, FetcherError> {
    let mut headers_with_mmr = HashMap::default();
    let mut accounts: HashSet<Account> = HashSet::default();
    let mut storages: HashSet<Storage> = HashSet::default();

    // Collect header proofs
    let mut header_fut = futures::stream::iter(
        proof_keys
            .header_keys
            .iter()
            .map(|key| ProofKeys::fetch_header_proof(key.chain_id, key.block_number))
            .map(|f| f.boxed_local()),
    )
    .buffer_unordered(BUFFER_UNORDERED);

    while let Some(result) = header_fut.next().await {
        let item = result?;
        headers_with_mmr
            .entry(item.mmr_meta)
            .and_modify(|headers: &mut Vec<Header>| headers.extend(item.headers.clone()))
            .or_insert(item.headers);
        progress.evm_header.inc(1);
    }

    // Collect account proofs
    let mut account_fut = futures::stream::iter(
        proof_keys
            .account_keys
            .iter()
            .map(EvmProofKeys::fetch_account_proof)
            .map(|f| f.boxed_local()),
    )
    .buffer_unordered(BUFFER_UNORDERED);

    while let Some(result) = account_fut.next().await {
        let (header_with_mmr, account) = result?;
        headers_with_mmr
            .entry(header_with_mmr.mmr_meta)
            .and_modify(|headers: &mut Vec<Header>| headers.extend(header_with_mmr.headers.clone()))
            .or_insert(header_with_mmr.headers);
        accounts.insert(account);
        progress.evm_account.inc(1);
    }

    // Collect storage proofs
    let mut storage_fut = futures::stream::iter(
        proof_keys
            .storage_keys
            .iter()
            .map(EvmProofKeys::fetch_storage_proof)
            .map(|f| f.boxed_local()),
    )
    .buffer_unordered(BUFFER_UNORDERED);

    while let Some(result) = storage_fut.next().await {
        let (header_with_mmr, account, storage) = result?;
        headers_with_mmr
            .entry(header_with_mmr.mmr_meta)
            .and_modify(|headers: &mut Vec<Header>| headers.extend(header_with_mmr.headers.clone()))
            .or_insert(header_with_mmr.headers);
        accounts.insert(account);
        storages.insert(storage);
        progress.evm_storage.inc(1);
    }

    Ok(EvmProofs {
        headers_with_mmr: process_headers(headers_with_mmr),
        accounts: accounts.into_iter().collect(),
        storages: storages.into_iter().collect(),
        ..Default::default()
    })
}

async fn collect_starknet_proofs(proof_keys: &StarknetProofKeys, progress: &ProofProgress) -> Result<StarknetProofs, FetcherError> {
    let mut headers_with_mmr = HashMap::default();
    let mut storages: HashSet<GetProofOutput> = HashSet::default();

    // Collect header proofs
    let mut header_fut = futures::stream::iter(
        proof_keys
            .header_keys
            .iter()
            .map(|key| ProofKeys::fetch_header_proof(key.chain_id, key.block_number))
            .map(|f| f.boxed_local()),
    )
    .buffer_unordered(BUFFER_UNORDERED);

    while let Some(result) = header_fut.next().await {
        let item = result?;
        headers_with_mmr
            .entry(item.mmr_meta)
            .and_modify(|headers: &mut Vec<Header>| headers.extend(item.headers.clone()))
            .or_insert(item.headers);
        progress.starknet_header.inc(1);
    }

    // Collect storage proofs
    let mut storage_fut = futures::stream::iter(
        proof_keys
            .storage_keys
            .iter()
            .map(StarknetProofKeys::fetch_storage_proof)
            .map(|f| f.boxed_local()),
    )
    .buffer_unordered(BUFFER_UNORDERED);

    while let Some(result) = storage_fut.next().await {
        let (header_with_mmr, storage) = result?;
        headers_with_mmr
            .entry(header_with_mmr.mmr_meta)
            .and_modify(|headers: &mut Vec<Header>| headers.extend(header_with_mmr.headers.clone()))
            .or_insert(header_with_mmr.headers);
        storages.insert(storage);
        progress.starknet_storage.inc(1);
    }

    Ok(StarknetProofs {
        headers_with_mmr: process_headers(headers_with_mmr),
        storages: storages.into_iter().collect(),
    })
}

fn process_headers(headers_with_mmr: HashMap<MmrMeta, Vec<Header>>) -> Vec<HeaderMmrMeta> {
    headers_with_mmr
        .into_iter()
        .map(|(mmr_meta, headers)| {
            let unique_headers: Vec<_> = headers.into_iter().collect::<HashSet<_>>().into_iter().collect();
            HeaderMmrMeta {
                headers: unique_headers,
                mmr_meta,
            }
        })
        .collect()
}

fn parse_syscall_handler(input_file: &[u8]) -> Result<ProofKeys, FetcherError> {
    let syscall_handler = serde_json::from_slice::<SyscallHandler>(input_file)?;
    let mut proof_keys = ProofKeys::default();

    // Process EVM keys
    for key in syscall_handler.call_contract_handler.evm_call_contract_handler.key_set {
        match key {
            evm::DryRunKey::Account(value) => proof_keys.evm.account_keys.insert(value),
            evm::DryRunKey::Header(value) => proof_keys.evm.header_keys.insert(value),
            evm::DryRunKey::Storage(value) => proof_keys.evm.storage_keys.insert(value),
        };
    }

    // Process Starknet keys
    for key in syscall_handler.call_contract_handler.starknet_call_contract_handler.key_set {
        match key {
            starknet::DryRunKey::Header(value) => proof_keys.starknet.header_keys.insert(value),
            starknet::DryRunKey::Storage(value) => proof_keys.starknet.storage_keys.insert(value),
        };
    }

    Ok(proof_keys)
}

#[tokio::main]
async fn main() -> Result<(), FetcherError> {
    let args = Args::try_parse_from(std::env::args()).map_err(FetcherError::Args)?;
    let input_file = fs::read(&args.filename)?;
    let proof_keys = parse_syscall_handler(&input_file)?;

    let progress = ProofProgress::new(&proof_keys);

    let (evm_proofs, starknet_proofs) = tokio::try_join!(
        collect_evm_proofs(&proof_keys.evm, &progress),
        collect_starknet_proofs(&proof_keys.starknet, &progress)
    )?;

    let chain_proofs = vec![ChainProofs::EthereumSepolia(evm_proofs), ChainProofs::StarknetSepolia(starknet_proofs)];

    progress.finish();

    fs::write(
        args.program_output,
        serde_json::to_string_pretty(&chain_proofs)
            .map_err(|e| FetcherError::IO(e.into()))?
            .as_bytes(),
    )?;

    Ok(())
}<|MERGE_RESOLUTION|>--- conflicted
+++ resolved
@@ -8,7 +8,6 @@
 use fetcher::FetcherError;
 use futures::{FutureExt, StreamExt};
 use indicatif::{MultiProgress, ProgressBar, ProgressStyle};
-use proof_keys::ProofKeys;
 use std::{
     collections::{HashMap, HashSet},
     fs,
@@ -16,7 +15,6 @@
 };
 use thiserror as _;
 use types::{
-<<<<<<< HEAD
     proofs::{
         evm::{account::Account, storage::Storage},
         header::Header,
@@ -24,9 +22,6 @@
         starknet::GetProofOutput,
         HeaderMmrMeta,
     },
-=======
-    proofs::{evm::account::Account, evm::storage::Storage, evm::Proofs, HeaderMmrMeta},
->>>>>>> 97e9ac20
     ChainProofs,
 };
 
@@ -34,8 +29,8 @@
 use types::proofs::starknet::Proofs as StarknetProofs;
 mod proof_keys;
 
-use proof_keys::evm::ProofKeys as EvmProofKeys;
 use proof_keys::starknet::ProofKeys as StarknetProofKeys;
+use proof_keys::{evm::ProofKeys as EvmProofKeys, ProofKeys};
 const BUFFER_UNORDERED: usize = 50;
 
 #[derive(Parser, Debug)]
