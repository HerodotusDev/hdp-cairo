use std::env;

use cairo_vm::{types::relocatable::Relocatable, vm::vm_core::VirtualMachine, Felt252};
use starknet::{
    core::types::BlockId,
    providers::{
        jsonrpc::{HttpTransport, JsonRpcClient},
        Provider, Url,
    },
};
use syscall_handler::traits::CallHandler;
use syscall_handler::{SyscallExecutionError, SyscallResult};
use types::{
    cairo::{evm::storage::FunctionId, structs::Felt, traits::CairoType},
    keys::starknet::storage::{CairoKey, Key},
<<<<<<< HEAD
=======
    STARKNET_RPC,
>>>>>>> 97e9ac20
};

#[derive(Debug, Default)]
pub struct StorageCallHandler;

#[allow(refining_impl_trait)]
impl CallHandler for StorageCallHandler {
    type Key = Key;
    type Id = FunctionId;
    type CallHandlerResult = Felt;

    fn derive_key(vm: &VirtualMachine, ptr: &mut Relocatable) -> SyscallResult<Self::Key> {
        let ret = CairoKey::from_memory(vm, *ptr)?;
        *ptr = (*ptr + CairoKey::n_fields())?;
        ret.try_into().map_err(|e| SyscallExecutionError::InternalError(format!("{}", e).into()))
    }

    fn derive_id(selector: Felt252) -> SyscallResult<Self::Id> {
        Self::Id::from_repr(selector.try_into().map_err(|e| SyscallExecutionError::InvalidSyscallInput {
            input: selector,
            info: format!("{}", e),
        })?)
        .ok_or(SyscallExecutionError::InvalidSyscallInput {
            input: selector,
            info: "Invalid function identifier".to_string(),
        })
    }

    async fn handle(&mut self, key: Self::Key, function_id: Self::Id, _vm: &VirtualMachine) -> SyscallResult<Self::CallHandlerResult> {
<<<<<<< HEAD
        let provider = JsonRpcClient::new(HttpTransport::new(Url::parse(&env::var("STARKNET_RPC").unwrap()).unwrap()));
=======
        let provider = JsonRpcClient::new(HttpTransport::new(Url::parse(&env::var(STARKNET_RPC).unwrap()).unwrap()));
>>>>>>> 97e9ac20
        let block_id = BlockId::Number(key.block_number);
        let value = match function_id {
            FunctionId::Storage => provider
                .get_storage_at::<Felt252, Felt252, BlockId>(key.address, key.storage_slot, block_id)
                .await
                .map(Felt::from),
        }
        .map_err(|e| SyscallExecutionError::InternalError(e.to_string().into()))?;

        Ok(value)
    }
}<|MERGE_RESOLUTION|>--- conflicted
+++ resolved
@@ -13,10 +13,7 @@
 use types::{
     cairo::{evm::storage::FunctionId, structs::Felt, traits::CairoType},
     keys::starknet::storage::{CairoKey, Key},
-<<<<<<< HEAD
-=======
     STARKNET_RPC,
->>>>>>> 97e9ac20
 };
 
 #[derive(Debug, Default)]
@@ -46,11 +43,7 @@
     }
 
     async fn handle(&mut self, key: Self::Key, function_id: Self::Id, _vm: &VirtualMachine) -> SyscallResult<Self::CallHandlerResult> {
-<<<<<<< HEAD
-        let provider = JsonRpcClient::new(HttpTransport::new(Url::parse(&env::var("STARKNET_RPC").unwrap()).unwrap()));
-=======
         let provider = JsonRpcClient::new(HttpTransport::new(Url::parse(&env::var(STARKNET_RPC).unwrap()).unwrap()));
->>>>>>> 97e9ac20
         let block_id = BlockId::Number(key.block_number);
         let value = match function_id {
             FunctionId::Storage => provider
