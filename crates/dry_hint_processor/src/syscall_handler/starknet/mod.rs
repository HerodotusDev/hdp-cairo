<<<<<<< HEAD
pub mod header;
pub mod storage;
=======
use cairo_vm::{types::relocatable::Relocatable, vm::vm_core::VirtualMachine, Felt252};
use serde::{Deserialize, Serialize};
use std::{collections::HashSet, hash::Hash};
use strum_macros::FromRepr;
use syscall_handler::traits::SyscallHandler;
use syscall_handler::{SyscallExecutionError, SyscallResult, WriteResponseResult};
use types::cairo::new_syscalls::{CallContractRequest, CallContractResponse};
use types::keys;

#[derive(FromRepr)]
pub enum CallHandlerId {
    Storage = 0,
}

#[derive(Debug, Default, Serialize, Deserialize, Clone)]
pub struct CallContractHandler {
    pub key_set: HashSet<DryRunKey>,
}

impl SyscallHandler for CallContractHandler {
    type Request = CallContractRequest;
    type Response = CallContractResponse;

    fn read_request(&mut self, _vm: &VirtualMachine, _ptr: &mut Relocatable) -> SyscallResult<Self::Request> {
        unreachable!()
    }

    async fn execute(&mut self, _request: Self::Request, _vm: &mut VirtualMachine) -> SyscallResult<Self::Response> {
        unimplemented!()
    }

    fn write_response(&mut self, _response: Self::Response, _vm: &mut VirtualMachine, _ptr: &mut Relocatable) -> WriteResponseResult {
        unreachable!()
    }
}

impl TryFrom<Felt252> for CallHandlerId {
    type Error = SyscallExecutionError;
    fn try_from(value: Felt252) -> Result<Self, Self::Error> {
        Self::from_repr(value.try_into().map_err(|e| Self::Error::InvalidSyscallInput {
            input: value,
            info: format!("{}", e),
        })?)
        .ok_or(Self::Error::InvalidSyscallInput {
            input: value,
            info: "Invalid function identifier".to_string(),
        })
    }
}

#[derive(Debug, Serialize, Deserialize, PartialEq, Eq, Hash, Clone)]
#[serde(rename_all = "lowercase")]
pub enum DryRunKey {
    Storage(keys::storage::Key),
}

impl DryRunKey {
    pub fn is_storage(&self) -> bool {
        matches!(self, Self::Storage(_))
    }
}
>>>>>>> 66b38c66
<|MERGE_RESOLUTION|>--- conflicted
+++ resolved
@@ -1,7 +1,3 @@
-<<<<<<< HEAD
-pub mod header;
-pub mod storage;
-=======
 use cairo_vm::{types::relocatable::Relocatable, vm::vm_core::VirtualMachine, Felt252};
 use serde::{Deserialize, Serialize};
 use std::{collections::HashSet, hash::Hash};
@@ -10,6 +6,9 @@
 use syscall_handler::{SyscallExecutionError, SyscallResult, WriteResponseResult};
 use types::cairo::new_syscalls::{CallContractRequest, CallContractResponse};
 use types::keys;
+
+pub mod header;
+pub mod storage;
 
 #[derive(FromRepr)]
 pub enum CallHandlerId {
@@ -62,5 +61,4 @@
     pub fn is_storage(&self) -> bool {
         matches!(self, Self::Storage(_))
     }
-}
->>>>>>> 66b38c66
+}