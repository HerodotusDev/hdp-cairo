--- conflicted
+++ resolved
@@ -12,7 +12,7 @@
 use syscall_handler::{felt_from_ptr, SyscallExecutionError, SyscallResult, WriteResponseResult};
 use types::cairo::new_syscalls::{CallContractRequest, CallContractResponse};
 use types::cairo::traits::CairoType;
-use types::keys;
+use types::keys::evm;
 
 #[derive(FromRepr)]
 pub enum CallHandlerId {
@@ -123,17 +123,11 @@
 #[derive(Debug, Serialize, Deserialize, PartialEq, Eq, Hash, Clone)]
 #[serde(rename_all = "lowercase")]
 pub enum DryRunKey {
-<<<<<<< HEAD
-    Account(keys::evm::account::Key),
-    Header(keys::evm::header::Key),
-    Storage(keys::evm::storage::Key),
-=======
-    Account(keys::account::Key),
-    Header(keys::header::Key),
-    Storage(keys::storage::Key),
-    Tx(keys::transaction::Key),
-    Receipt(keys::receipt::Key),
->>>>>>> b35be706
+    Account(evm::account::Key),
+    Header(evm::header::Key),
+    Storage(evm::storage::Key),
+    Receipt(evm::receipt::Key),
+    Tx(evm::transaction::Key),
 }
 
 impl DryRunKey {
@@ -148,9 +142,6 @@
     pub fn is_storage(&self) -> bool {
         matches!(self, Self::Storage(_))
     }
-<<<<<<< HEAD
-}
-=======
 
     pub fn is_receipt(&self) -> bool {
         matches!(self, Self::Receipt(_))
@@ -159,8 +150,4 @@
     pub fn is_tx(&self) -> bool {
         matches!(self, Self::Tx(_))
     }
-}
-
-#[derive(Debug, Serialize, Deserialize)]
-pub struct DryRunKeySet(HashSet<DryRunKey>);
->>>>>>> b35be706
+}