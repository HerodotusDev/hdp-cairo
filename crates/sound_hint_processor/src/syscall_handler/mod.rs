use std::{any::Any, cell::RefCell, collections::HashMap, rc::Rc};

use cairo_vm::{
    hint_processor::builtin_hint_processor::{
        builtin_hint_processor_definition::HintProcessorData, dict_manager::DictManager, hint_utils::get_ptr_from_var_name,
    },
    types::{
        exec_scope::ExecutionScopes,
        relocatable::{MaybeRelocatable, Relocatable},
    },
    vm::{
        errors::{hint_errors::HintError, memory_errors::MemoryError},
        vm_core::VirtualMachine,
    },
    Felt252,
};
use hints::vars;
use serde::{Deserialize, Serialize};
<<<<<<< HEAD
use shared_syscall_handlers::debug_handler::DebugHandler;
use std::{any::Any, cell::RefCell, collections::HashMap, rc::Rc};
use syscall_handler::traits;
use syscall_handler::{felt_from_ptr, run_handler, SyscallExecutionError, SyscallResult, SyscallSelector, WriteResponseResult};
=======
use syscall_handler::{
    felt_from_ptr, keccak::KeccakHandler, run_handler, traits, SyscallExecutionError, SyscallResult, SyscallSelector, WriteResponseResult,
};
>>>>>>> 589a8900
use tokio::{sync::RwLock, task};
use types::{
    cairo::{
        new_syscalls::{CallContractRequest, CallContractResponse},
        traits::CairoType,
    },
    ETHEREUM_MAINNET_CHAIN_ID, ETHEREUM_TESTNET_CHAIN_ID, STARKNET_MAINNET_CHAIN_ID, STARKNET_TESTNET_CHAIN_ID,
};

use crate::syscall_handler::{
    evm::CallContractHandler as EvmCallContractHandler, starknet::CallContractHandler as StarknetCallContractHandler,
};

pub mod evm;
pub mod starknet;

#[derive(Debug)]
pub struct Memorizer {
    dict_ptr: Relocatable,
}

impl Memorizer {
    pub fn new(dict_ptr: Relocatable) -> Self {
        Self { dict_ptr }
    }

    pub fn derive(vm: &VirtualMachine, ptr: &mut Relocatable) -> SyscallResult<Memorizer> {
        let ret = Memorizer::from_memory(vm, *ptr)?;
        *ptr = (*ptr + Memorizer::n_fields())?;
        Ok(ret)
    }

    pub fn read_key(&self, key: Felt252, dict_manager: Rc<RefCell<DictManager>>) -> Result<Relocatable, HintError> {
        let key = MaybeRelocatable::from(key);
        dict_manager
            .borrow_mut()
            .get_tracker_mut(self.dict_ptr)?
            .get_value(&key)?
            .get_relocatable()
            .ok_or(HintError::NoValueForKey(Box::new(key.clone())))
    }
}

impl CairoType for Memorizer {
    fn from_memory(vm: &VirtualMachine, address: Relocatable) -> Result<Self, MemoryError> {
        let segment_index: isize = (*vm.get_integer((address + 0)?)?).try_into().unwrap();
        let offset: usize = (*vm.get_integer((address + 1)?)?).try_into().unwrap();

        Ok(Self {
            dict_ptr: Relocatable::from((segment_index, offset)),
        })
    }
    fn to_memory(&self, vm: &mut VirtualMachine, address: Relocatable) -> Result<(), MemoryError> {
        vm.insert_value((address + 0)?, MaybeRelocatable::from(Felt252::from(self.dict_ptr.segment_index)))?;
        vm.insert_value((address + 1)?, MaybeRelocatable::from(Felt252::from(self.dict_ptr.offset)))?;
        Ok(())
    }
    fn n_fields() -> usize {
        2
    }
}

#[derive(Debug, Default, Serialize, Deserialize, Clone)]
pub struct CallContractHandlerRelay {
    pub evm_call_contract_handler: EvmCallContractHandler,
    pub starknet_call_contract_handler: StarknetCallContractHandler,
    pub debug_handler: DebugHandler,
}

impl CallContractHandlerRelay {
    pub fn new(dict_manager: Rc<RefCell<DictManager>>) -> Self {
        Self {
            evm_call_contract_handler: EvmCallContractHandler::new(dict_manager.clone()),
            starknet_call_contract_handler: StarknetCallContractHandler::new(dict_manager),
            debug_handler: DebugHandler,
        }
    }
}

impl traits::SyscallHandler for CallContractHandlerRelay {
    type Request = CallContractRequest;
    type Response = CallContractResponse;

    fn read_request(&mut self, vm: &VirtualMachine, ptr: &mut Relocatable) -> SyscallResult<Self::Request> {
        let ret = Self::Request::from_memory(vm, *ptr)?;
        *ptr = (*ptr + Self::Request::cairo_size())?;
        Ok(ret)
    }

    async fn execute(&mut self, request: Self::Request, vm: &mut VirtualMachine) -> SyscallResult<Self::Response> {
        if request.contract_address == Felt252::from(99) {
            self.debug_handler.execute(request, vm).await
        } else {
            let chain_id = <Felt252 as TryInto<u128>>::try_into(*vm.get_integer((request.calldata_start + 2)?)?)
                .map_err(|e| SyscallExecutionError::InternalError(e.to_string().into()))?;

            match chain_id {
                ETHEREUM_MAINNET_CHAIN_ID | ETHEREUM_TESTNET_CHAIN_ID => self.evm_call_contract_handler.execute(request, vm).await,
                STARKNET_MAINNET_CHAIN_ID | STARKNET_TESTNET_CHAIN_ID => self.starknet_call_contract_handler.execute(request, vm).await,
                _ => Err(SyscallExecutionError::InternalError(Box::from("Unknown chain id"))),
            }
        }
    }

    fn write_response(&mut self, response: Self::Response, vm: &mut VirtualMachine, ptr: &mut Relocatable) -> WriteResponseResult {
        response.to_memory(vm, *ptr)?;
        *ptr = (*ptr + Self::Response::cairo_size())?;
        Ok(())
    }
}

#[derive(Debug, Default, Serialize, Deserialize)]
pub struct SyscallHandler {
    #[serde(skip)]
    pub syscall_ptr: Option<Relocatable>,
    pub call_contract_handler: CallContractHandlerRelay,
<<<<<<< HEAD
    // pub debug_handler: DebugHandler,
=======
    #[serde(skip)]
    pub keccak_handler: KeccakHandler,
>>>>>>> 589a8900
}

impl SyscallHandler {
    pub fn new(dict_manager: Rc<RefCell<DictManager>>) -> Self {
        Self {
            call_contract_handler: CallContractHandlerRelay::new(dict_manager),
            ..Default::default()
        }
    }
}

/// SyscallHandler is wrapped in Rc<RefCell<_>> in order
/// to clone the reference when entering and exiting vm scopes
#[derive(Debug, Clone, Default)]
pub struct SyscallHandlerWrapper {
    pub syscall_handler: Rc<RwLock<SyscallHandler>>,
}

impl SyscallHandlerWrapper {
    pub fn new(dict_manager: Rc<RefCell<DictManager>>) -> Self {
        Self {
            syscall_handler: Rc::new(RwLock::new(SyscallHandler::new(dict_manager))),
        }
    }
    pub fn set_syscall_ptr(&self, syscall_ptr: Relocatable) {
        let mut syscall_handler = task::block_in_place(|| self.syscall_handler.blocking_write());
        syscall_handler.syscall_ptr = Some(syscall_ptr);
    }

    pub fn syscall_ptr(&self) -> Option<Relocatable> {
        let syscall_handler = task::block_in_place(|| self.syscall_handler.blocking_read());
        syscall_handler.syscall_ptr
    }

    pub async fn execute_syscall(&mut self, vm: &mut VirtualMachine, syscall_ptr: Relocatable) -> Result<(), HintError> {
        let mut syscall_handler = self.syscall_handler.write().await;
        let ptr = &mut syscall_handler
            .syscall_ptr
            .ok_or(HintError::CustomHint(Box::from("syscall_ptr is None")))?;

        assert_eq!(*ptr, syscall_ptr);

        match SyscallSelector::try_from(felt_from_ptr(vm, ptr)?)? {
            SyscallSelector::CallContract => run_handler(&mut syscall_handler.call_contract_handler, ptr, vm).await,
<<<<<<< HEAD
            // SyscallSelector::CallDebugger => unimplemented!(),
=======
            SyscallSelector::Keccak => run_handler(&mut syscall_handler.keccak_handler, ptr, vm).await,
>>>>>>> 589a8900
        }?;

        syscall_handler.syscall_ptr = Some(*ptr);

        Ok(())
    }
}

pub const SYSCALL_HANDLER_CREATE: &str =
    "if 'syscall_handler' not in globals():\n    syscall_handler = SyscallHandler(segments=segments, dict_manager=__dict_manager)";

pub fn syscall_handler_create(
    _vm: &mut VirtualMachine,
    exec_scopes: &mut ExecutionScopes,
    _hint_data: &HintProcessorData,
    _constants: &HashMap<String, Felt252>,
) -> Result<(), HintError> {
    if let Err(HintError::VariableNotInScopeError(_)) = exec_scopes.get::<SyscallHandlerWrapper>(vars::scopes::SYSCALL_HANDLER) {
        let syscall_handler = SyscallHandlerWrapper::new(exec_scopes.get_dict_manager()?);
        exec_scopes.insert_value(vars::scopes::SYSCALL_HANDLER, syscall_handler);
    }

    Ok(())
}

pub const SYSCALL_HANDLER_SET_SYSCALL_PTR: &str = "syscall_handler.set_syscall_ptr(syscall_ptr=ids.syscall_ptr)";

pub fn syscall_handler_set_syscall_ptr(
    vm: &mut VirtualMachine,
    exec_scopes: &mut ExecutionScopes,
    hint_data: &HintProcessorData,
    _constants: &HashMap<String, Felt252>,
) -> Result<(), HintError> {
    let syscall_ptr = get_ptr_from_var_name(vars::ids::SYSCALL_PTR, vm, &hint_data.ids_data, &hint_data.ap_tracking)?;
    let syscall_handler = exec_scopes.get_mut_ref::<SyscallHandlerWrapper>(vars::scopes::SYSCALL_HANDLER)?;
    syscall_handler.set_syscall_ptr(syscall_ptr);

    Ok(())
}

pub const ENTER_SCOPE_SYSCALL_HANDLER: &str = "vm_enter_scope({'syscall_handler': syscall_handler})";

pub fn enter_scope_syscall_handler(
    _vm: &mut VirtualMachine,
    exec_scopes: &mut ExecutionScopes,
    _hint_data: &HintProcessorData,
    _constants: &HashMap<String, Felt252>,
) -> Result<(), HintError> {
    let syscall_handler: Box<dyn Any> = Box::new(exec_scopes.get::<SyscallHandlerWrapper>(vars::scopes::SYSCALL_HANDLER)?);
    exec_scopes.enter_scope(HashMap::from_iter([(vars::scopes::SYSCALL_HANDLER.to_string(), syscall_handler)]));

    Ok(())
}<|MERGE_RESOLUTION|>--- conflicted
+++ resolved
@@ -16,16 +16,10 @@
 };
 use hints::vars;
 use serde::{Deserialize, Serialize};
-<<<<<<< HEAD
 use shared_syscall_handlers::debug_handler::DebugHandler;
 use std::{any::Any, cell::RefCell, collections::HashMap, rc::Rc};
 use syscall_handler::traits;
 use syscall_handler::{felt_from_ptr, run_handler, SyscallExecutionError, SyscallResult, SyscallSelector, WriteResponseResult};
-=======
-use syscall_handler::{
-    felt_from_ptr, keccak::KeccakHandler, run_handler, traits, SyscallExecutionError, SyscallResult, SyscallSelector, WriteResponseResult,
-};
->>>>>>> 589a8900
 use tokio::{sync::RwLock, task};
 use types::{
     cairo::{
@@ -142,12 +136,9 @@
     #[serde(skip)]
     pub syscall_ptr: Option<Relocatable>,
     pub call_contract_handler: CallContractHandlerRelay,
-<<<<<<< HEAD
     // pub debug_handler: DebugHandler,
-=======
     #[serde(skip)]
     pub keccak_handler: KeccakHandler,
->>>>>>> 589a8900
 }
 
 impl SyscallHandler {
@@ -192,11 +183,7 @@
 
         match SyscallSelector::try_from(felt_from_ptr(vm, ptr)?)? {
             SyscallSelector::CallContract => run_handler(&mut syscall_handler.call_contract_handler, ptr, vm).await,
-<<<<<<< HEAD
-            // SyscallSelector::CallDebugger => unimplemented!(),
-=======
             SyscallSelector::Keccak => run_handler(&mut syscall_handler.keccak_handler, ptr, vm).await,
->>>>>>> 589a8900
         }?;
 
         syscall_handler.syscall_ptr = Some(*ptr);
