--- conflicted
+++ resolved
@@ -17,13 +17,10 @@
 tower-http.workspace = true
 tracing-subscriber.workspace = true
 types.workspace = true
-<<<<<<< HEAD
 hints.workspace = true
 
 [dev-dependencies]
 serde_json.workspace = true
 tower = "0.5.2"
-=======
 utoipa-swagger-ui.workspace = true
-utoipa.workspace = true
->>>>>>> da696dfe
+utoipa.workspace = true