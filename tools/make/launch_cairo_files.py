#!venv/bin/python3
import os
import readline
import argparse
import inquirer
from tools.py.utils import create_directory, get_files_from_folders

# Constants
<<<<<<< HEAD
CAIRO_PROGRAMS_FOLDERS = [
    "tests/cairo_programs/",
    "src/single_chunk_processor",
    "src/batch_storage_proof",
    "src/hdp",
    "src/hdp/datalakes",
    "src/hdp/tasks",
    "src/hdp/decoders",
]
=======
CAIRO_PROGRAMS_FOLDERS = ["tests/cairo_programs/", "src/"]
>>>>>>> 7099cf19

BUILD_DIR = "build"
PROFILING_DIR = os.path.join(BUILD_DIR, "profiling")
COMPILED_FILES_DIR = os.path.join(BUILD_DIR, "compiled_cairo_files")


class CairoRunner:
    def __init__(self):
        self.cairo_programs = get_files_from_folders(CAIRO_PROGRAMS_FOLDERS, ".cairo")
        self.filename_dot_cairo_path = ""
        self.filename_dot_cairo = ""
        self.json_input_path = ""
        self.filename = ""
        self.args = self.parse_arguments()
        create_directory(BUILD_DIR)
        create_directory(COMPILED_FILES_DIR)
        create_directory(PROFILING_DIR)

    @staticmethod
    def parse_arguments():
        parser = argparse.ArgumentParser(
            description="A tool for running cairo programs."
        )
        parser.add_argument(
            "-profile", action="store_true", help="Enable pprof profile"
        )
        parser.add_argument("-pie", action="store_true", help="Create PIE object")
        parser.add_argument("-test", action="store_true", help="Run all tests")
        parser.add_argument("-test_hdp", action="store_true", help="Run hdp tests")
        parser.add_argument("-run_hdp", action="store_true", help="Run HDP")
        return parser.parse_args()

    def setup_autocomplete(self):
        """Set up readline autocomplete with available Cairo program names."""
        # Splitting paths and basenames for easier searching.
        base_names = [os.path.basename(x) for x in self.cairo_programs]

        def completer(text, state):
            suggestions = [name for name in base_names if name.startswith(text)]
            try:
                suggestion = suggestions[state]
                return suggestion
            except IndexError:
                return None

        readline.parse_and_bind("tab: complete")
        readline.set_completer(completer)

    def prompt_for_cairo_file(self):
        """Prompt the user to select a Cairo file to run."""
        self.setup_autocomplete()

        while True:
            self.filename_dot_cairo = input(
                "\n>>> Enter .cairo file name or press <TAB> for suggestions:\n\n"
            )

            if self._is_cairo_file_valid():
                self._handle_special_file_cases()
                self.filename = self.filename_dot_cairo.removesuffix(".cairo")
                return
            else:
                print(
                    f"### File '{self.filename_dot_cairo}' not found in the Cairo programs folders."
                )

    def _is_cairo_file_valid(self):
        """Check if the provided Cairo file name is valid."""
        for cairo_path in self.cairo_programs:
            if cairo_path.endswith(self.filename_dot_cairo):
                self.filename_dot_cairo_path = cairo_path
                return True
        return False

    def _handle_special_file_cases(self):
        """Set specific JSON input paths for special Cairo file cases."""

        if self.filename_dot_cairo == "chunk_processor.cairo":
            self._select_input_file("src/single_chunk_processor/data")
        else:
            self._set_default_json_input_path()

        print(f"Selected JSON file: {self.json_input_path}")

    def _select_input_file(self, json_files_dir):
        """Allow the user to select an input JSON file for the chunk processor."""
        json_files = [
            f for f in os.listdir(json_files_dir) if f.endswith("_input.json")
        ]

        if not json_files:
            print("### No JSON files found.")
            return

        questions = [inquirer.List("file", message="Choose a file", choices=json_files)]
        selected_file = inquirer.prompt(questions)["file"]
        self.json_input_path = os.path.join(json_files_dir, selected_file)

    def _set_default_json_input_path(self):
        """Set the default JSON input path based on the Cairo file name."""
        self.json_input_path = self.filename_dot_cairo_path.replace(
            ".cairo", "_input.json"
        )

    def compile_cairo_file(self):
        while True:
            print(f"Compiling {self.filename_dot_cairo} ... ")
            compiled_path = os.path.join(COMPILED_FILES_DIR, f"{self.filename}.json")
            return_code = os.system(
                f"cairo-compile --cairo_path='packages/eth_essentials' {self.filename_dot_cairo_path} --output {compiled_path} --proof_mode"
            )

            if return_code == 0:
                return compiled_path
            print(f"### Compilation failed. Please fix the errors and try again.")
            self.prompt_for_cairo_file()

    def construct_run_command(self, compiled_path):
        cmd_base = f"cairo-run --program={compiled_path} --layout=starknet_with_keccak"
        input_flag = (
            f" --program_input={self.json_input_path} --print_output"
            if os.path.exists(self.json_input_path)
            else ""
        )
        profile_flag = (
            f" --profile_output {PROFILING_DIR}/{self.filename}/profile.pb.gz"
            if self.args.profile
            else " --print_info"
        )
        pie_flag = (
            f" --cairo_pie_output {PROFILING_DIR}/{self.filename}/{self.filename}_pie.zip"
            if self.args.pie
            else ""
        )
        return f"{cmd_base}{input_flag}{profile_flag}{pie_flag}"

    def run_hdp(self):
        self.filename_dot_cairo_path = "src/hdp.cairo"
        compiled_path = self.compile_cairo_file()
        cmd_base = f"cairo-run --program={compiled_path} --layout=starknet_with_keccak  --program_input=src/hdp_input.json --print_output"
        os.system(cmd_base)

    def run(self):
        self.prompt_for_cairo_file()
        print(f"Selected Cairo file: {self.filename_dot_cairo_path}")
        create_directory(f"{PROFILING_DIR}/{self.filename}")

        compiled_path = self.compile_cairo_file()
        run_command = self.construct_run_command(compiled_path)
        os.system(run_command)

        if self.args.profile:
            self.run_profiling_tool()

    def test(self):
        """Run all tests."""
        tests_files = get_files_from_folders(["tests/cairo_programs"], ".cairo")
        for test_file in tests_files:
            if test_file == "tests/cairo_programs/test_vectors.cairo":
                continue

<<<<<<< HEAD
            if test_file != "tests/hdp/full_flow.cairo":
                continue

=======
>>>>>>> 7099cf19
            self.filename_dot_cairo_path = test_file
            self.filename_dot_cairo = os.path.basename(test_file)
            self.filename = self.filename_dot_cairo.removesuffix(".cairo")
            self.compile_cairo_file()
            run_command = self.construct_run_command(
                os.path.join(COMPILED_FILES_DIR, f"{self.filename}.json")
            )
            return_code = os.system(run_command)
            if return_code != 0:
                print(f"### Test {self.filename_dot_cairo} failed.")
                print(f"### Aborting tests.")
                return
            else:
                print(f"Test {self.filename_dot_cairo} passed.")
        print(f"All tests passed.")

    def run_profiling_tool(self):
        """Run the profiling tool for the selected Cairo file."""
        print(f"Running profiling tool for {self.filename_dot_cairo} ... ")
        os.system(
            f"cd {PROFILING_DIR}/{self.filename} && go tool pprof -png profile.pb.gz"
        )


if __name__ == "__main__":
    x = CairoRunner()
    if x.args.test:
        x.test()
    elif x.args.run_hdp:
        x.run_hdp()
    else:
        x.run()<|MERGE_RESOLUTION|>--- conflicted
+++ resolved
@@ -6,19 +6,7 @@
 from tools.py.utils import create_directory, get_files_from_folders
 
 # Constants
-<<<<<<< HEAD
-CAIRO_PROGRAMS_FOLDERS = [
-    "tests/cairo_programs/",
-    "src/single_chunk_processor",
-    "src/batch_storage_proof",
-    "src/hdp",
-    "src/hdp/datalakes",
-    "src/hdp/tasks",
-    "src/hdp/decoders",
-]
-=======
 CAIRO_PROGRAMS_FOLDERS = ["tests/cairo_programs/", "src/"]
->>>>>>> 7099cf19
 
 BUILD_DIR = "build"
 PROFILING_DIR = os.path.join(BUILD_DIR, "profiling")
@@ -180,12 +168,9 @@
             if test_file == "tests/cairo_programs/test_vectors.cairo":
                 continue
 
-<<<<<<< HEAD
-            if test_file != "tests/hdp/full_flow.cairo":
-                continue
-
-=======
->>>>>>> 7099cf19
+            # if test_file != "tests/hdp/account_decoder.cairo":
+            #     continue
+
             self.filename_dot_cairo_path = test_file
             self.filename_dot_cairo = os.path.basename(test_file)
             self.filename = self.filename_dot_cairo.removesuffix(".cairo")
