#!/bin/bash

format_file() {
    local file="$1"
    
    echo "Formatting file: $file"
    
    # Attempt to format the file
    if cairo-format -i "$file"; then
        echo "$(date '+%Y-%m-%d %H:%M:%S') - Successfully formatted: $file"
    else
        echo "$(date '+%Y-%m-%d %H:%M:%S') - Failed to format: $file"
        return 1
    fi
}

format_scarb_project() {
    local project_dir="$1"
    
    echo "Formatting Scarb project in: $project_dir"
    
    # Attempt to format the Scarb project
    if (cd "$project_dir" && scarb fmt); then
        echo "$(date '+%Y-%m-%d %H:%M:%S') - Successfully formatted Scarb project in: $project_dir"
    else
        echo "$(date '+%Y-%m-%d %H:%M:%S') - Failed to format Scarb project in: $project_dir"
        return 1
    fi
}

# Export the functions so they're available in subshells
export -f format_file
export -f format_scarb_project

# Find all .cairo files under src/ and tests/ directories and format them in parallel
echo "Formatting .cairo files..."
find ./src ./tests ./packages/contract_bootloader/ ./packages/hdp_bootloader/ -name '*.cairo' ! -path "./src/cairo1/*" ! -path "./src/contracts/*" | parallel --halt soon,fail=1 format_file {}

# Capture the exit status of parallel for .cairo files
exit_status_cairo_files=$?

# Find Scarb projects and execute format_scarb_project in each
<<<<<<< HEAD
# echo "Formatting Scarb projects..."
# find ./src/cairo1 ./src/contracts -mindepth 1 -maxdepth 1 -type d | parallel --halt now,fail=1 format_scarb_project
=======
echo "Formatting Scarb projects..."
find ./src/cairo1 ./src/contracts -mindepth 1 -maxdepth 1 -type d | parallel --halt now,fail=1 format_scarb_project {}

# Capture the exit status of parallel for Scarb projects
exit_status_scarb_projects=$?
>>>>>>> c81800d2

# Determine the final exit status
if [ $exit_status_cairo_files -ne 0 ] || [ $exit_status_scarb_projects -ne 0 ]; then
    final_exit_status=1
else
    final_exit_status=0
fi

# Exit with the determined status
echo "Parallel execution exited with status: $final_exit_status"
exit $final_exit_status<|MERGE_RESOLUTION|>--- conflicted
+++ resolved
@@ -40,16 +40,11 @@
 exit_status_cairo_files=$?
 
 # Find Scarb projects and execute format_scarb_project in each
-<<<<<<< HEAD
-# echo "Formatting Scarb projects..."
-# find ./src/cairo1 ./src/contracts -mindepth 1 -maxdepth 1 -type d | parallel --halt now,fail=1 format_scarb_project
-=======
 echo "Formatting Scarb projects..."
 find ./src/cairo1 ./src/contracts -mindepth 1 -maxdepth 1 -type d | parallel --halt now,fail=1 format_scarb_project {}
 
 # Capture the exit status of parallel for Scarb projects
 exit_status_scarb_projects=$?
->>>>>>> c81800d2
 
 # Determine the final exit status
 if [ $exit_status_cairo_files -ne 0 ] || [ $exit_status_scarb_projects -ne 0 ]; then
