[workspace]
resolver = "2"

members = [
    "crates/dry_hint_processor",
    "crates/sound_hint_processor",
    "crates/dry_run",
    "crates/sound_run",
    "crates/fetcher",
    "crates/hints",
    "crates/indexer",
    "crates/syscall_handler",
    "crates/types",
    "tests/modules",
]

[workspace.dependencies]
alloy = { version = "0.7.2", features = ["full"] }
alloy-rlp = { version = "0.3.5", features = ["derive"] }
<<<<<<< HEAD
bincode = { version = "2.0.0-rc.3", default-features = false, features = ["serde"] }
cairo-lang-casm = { version = "2.9.2", default-features = false }
cairo-lang-starknet-classes = "2.9.2"
=======
bincode = { version = "2.0.0-rc.3", default-features = false, features = [
    "serde",
] }
cairo-lang-casm = { version = "2.10.0-rc.1", default-features = false }
cairo-lang-starknet-classes = "2.10.0-rc.1"
>>>>>>> b35be706
cairo-type-derive = { git = "https://github.com/keep-starknet-strange/snos.git", rev = "35a300a10d2107482ada440b5025ee2f651afbd4" }
cairo-vm = { git = "https://github.com/lambdaclass/cairo-vm", rev = "62804bcbf58b436a8986e7da0ee80333400b1ffb", features = [
    "extensive_hints",
    "clap",
    "cairo-1-hints",
] }
clap = { version = "4.3.10", features = ["derive"] }
futures = "0.3.31"
hex = "0.4.3"
indicatif = "0.17.9"
num-bigint = "0.4.6"
num-traits = "0.2.19"
rand = "0.8"
reqwest = "0.12.9"
serde = "1.0.215"
serde_json = "1.0.132"
serde_with = { version = "3.11.0", features = ["hex"] }
sha3 = "0.10.8"
starknet = "0.13.0"
starknet-core = { version = "0.11.1", default-features = false }
starknet-crypto = { version = "0.7.1", default-features = false }
starknet-types-core = { version = "0.1.6", default-features = false }
strum_macros = "0.26.4"
thiserror = "1.0.64"
tiny-keccak = { version = "2.0.2", features = ["keccak"] }
tokio = { version = "1.41.1", features = ["full"] }
tracing = "0.1"
tracing-subscriber = "0.3"
version-compare = "=0.0.11"

config = { path = "crates/config" }
dry_hint_processor = { path = "crates/dry_hint_processor" }
eth_essentials_cairo_vm_hints = { path = "packages/eth_essentials/cairo_vm_hints" }
fetcher = { path = "crates/fetcher" }
hints = { path = "crates/hints" }
indexer = { path = "crates/indexer" }
pathfinder_gateway_types = { git = "https://github.com/eqlabs/pathfinder", package = "starknet-gateway-types" }
sound_hint_processor = { path = "crates/sound_hint_processor" }
syscall_handler = { path = "crates/syscall_handler" }
types = { path = "crates/types" }<|MERGE_RESOLUTION|>--- conflicted
+++ resolved
@@ -17,17 +17,9 @@
 [workspace.dependencies]
 alloy = { version = "0.7.2", features = ["full"] }
 alloy-rlp = { version = "0.3.5", features = ["derive"] }
-<<<<<<< HEAD
-bincode = { version = "2.0.0-rc.3", default-features = false, features = ["serde"] }
-cairo-lang-casm = { version = "2.9.2", default-features = false }
-cairo-lang-starknet-classes = "2.9.2"
-=======
-bincode = { version = "2.0.0-rc.3", default-features = false, features = [
-    "serde",
-] }
+bincode = { version = "2.0.0-rc.3", default-features = false, features = ["serde"]}
 cairo-lang-casm = { version = "2.10.0-rc.1", default-features = false }
 cairo-lang-starknet-classes = "2.10.0-rc.1"
->>>>>>> b35be706
 cairo-type-derive = { git = "https://github.com/keep-starknet-strange/snos.git", rev = "35a300a10d2107482ada440b5025ee2f651afbd4" }
 cairo-vm = { git = "https://github.com/lambdaclass/cairo-vm", rev = "62804bcbf58b436a8986e7da0ee80333400b1ffb", features = [
     "extensive_hints",
@@ -57,6 +49,7 @@
 tracing = "0.1"
 tracing-subscriber = "0.3"
 version-compare = "=0.0.11"
+eth-trie-proofs = { git = "https://github.com/HerodotusDev/eth-trie-proofs.git", branch = "main" }
 
 config = { path = "crates/config" }
 dry_hint_processor = { path = "crates/dry_hint_processor" }
