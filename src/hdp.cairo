--- conflicted
+++ resolved
@@ -165,13 +165,9 @@
         pow2_array=pow2_array,
         evm_memorizer=evm_memorizer,
         starknet_memorizer=starknet_memorizer,
-<<<<<<< HEAD
-        mmr_metas=mmr_metas,
-=======
         injected_state_memorizer=injected_state_memorizer,
         mmr_metas_poseidon=mmr_metas_poseidon,
         mmr_metas_keccak=mmr_metas_keccak,
->>>>>>> 0c38ede2
     }();
 
     run_injected_state_verification{
