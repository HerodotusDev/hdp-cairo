from starkware.cairo.common.uint256 import Uint256, uint256_reverse_endian
from starkware.cairo.common.cairo_builtins import BitwiseBuiltin, KeccakBuiltin
from starkware.cairo.common.builtin_keccak.keccak import keccak
from starkware.cairo.common.registers import get_fp_and_pc
from src.libs.rlp_little import (
    extract_byte_at_pos,
    extract_n_bytes_at_pos,
    extract_nibble_at_byte_pos,
    extract_n_bytes_from_le_64_chunks_array,
    extract_le_hash_from_le_64_chunks_array,
    assert_subset_in_key,
    extract_nibble_from_key,
)
from src.libs.utils import felt_divmod, felt_divmod_8, word_reverse_endian_64


func verify_mpt_content{range_check_ptr, bitwise_ptr: BitwiseBuiltin*, keccak_ptr: KeccakBuiltin*}(
    mpt_proof: felt**,
    mpt_proof_bytes_len: felt*,
    mpt_proof_len: felt,
    key_little: Uint256,
    n_nibbles_already_checked: felt,
    node_index: felt,
    hash_to_assert: Uint256,
    pow2_array: felt*,
) {
    alloc_locals;
    %{
        debug_mode = True
        conditional_print(f"\n\nNode index {ids.node_index+1}/{ids.mpt_proof_len}")
    %}
    if (node_index == mpt_proof_len - 1) {
        // Last node : item of interest is the value.
        // Check that the hash of the last node is the expected one.
        // Check that the final accumulated key is the expected one.
        let (node_hash: Uint256) = keccak(mpt_proof[node_index], mpt_proof_bytes_len[node_index]);
        %{ conditional_print(f"node_hash : {hex(ids.node_hash.low + 2**128*ids.node_hash.high)}") %}
        %{ conditional_print(f"hash_to_assert : {hex(ids.hash_to_assert.low + 2**128*ids.hash_to_assert.high)}") %}
        assert node_hash.low - hash_to_assert.low = 0;
        assert node_hash.high - hash_to_assert.high = 0;

        // Proof is valid, but we dont encode yet.

        return ();
    } else {
        // Not last node : item of interest is the hash of the next node.
        // Check that the hash of the current node is the expected one.

        let (node_hash: Uint256) = keccak(mpt_proof[node_index], mpt_proof_bytes_len[node_index]);
        %{ conditional_print(f"node_hash : {hex(ids.node_hash.low + 2**128*ids.node_hash.high)}") %}
        %{ conditional_print(f"hash_to_assert : {hex(ids.hash_to_assert.low + 2**128*ids.hash_to_assert.high)}") %}
        assert node_hash.low - hash_to_assert.low = 0;
        assert node_hash.high - hash_to_assert.high = 0;
        %{ conditional_print(f"\t Hash assert for node {ids.node_index} passed.") %}
        let (n_nibbles_checked, item_of_interest, item_of_interest_len) = decode_node_list_lazy(
            rlp=mpt_proof[node_index],
            bytes_len=mpt_proof_bytes_len[node_index],
            pow2_array=pow2_array,
            last_node=0,
            key_little=key_little,
            n_nibbles_already_checked=n_nibbles_already_checked,
        );

        return verify_mpt_content(
            mpt_proof=mpt_proof,
            mpt_proof_bytes_len=mpt_proof_bytes_len,
            mpt_proof_len=mpt_proof_len,
            key_little=key_little,
            n_nibbles_already_checked=n_nibbles_checked,
            node_index=node_index + 1,
            hash_to_assert=[cast(item_of_interest, Uint256*)],
            pow2_array=pow2_array,
        );
    }
}

// Verify a Merkle Patricia Tree proof.
// params:
// - mpt_proof: the proof to verify as an array of nodes, each node being an array of little endian 8 bytes chunks.
// - mpt_proof_bytes_len: array of the length in bytes of each node
// - mpt_proof_len: number of nodes in the proof
// - key_little: the key to verify as a little endian bytes Uint256
// - n_nibbles_already_checked:  the number of nibbles already checked in the key. Should start with 0.
// - node_index: the index of the next node to verify. Should start with 0.
// - hash_to_assert: the current hash to assert for the current node. Should start with the root of the MPT.
// - pow2_array: array of powers of 2.
// returns:
// - the value of the proof as a felt* array of little endian 8 bytes chunks.
// - the total length in bytes of the value.
func verify_mpt_proof{range_check_ptr, bitwise_ptr: BitwiseBuiltin*, keccak_ptr: KeccakBuiltin*}(
    mpt_proof: felt**,
    mpt_proof_bytes_len: felt*,
    mpt_proof_len: felt,
    key_little: Uint256,
    n_nibbles_already_checked: felt,
    node_index: felt,
    hash_to_assert: Uint256,
    pow2_array: felt*,
) -> (value: felt*, value_len: felt) {
    alloc_locals;
    %{
<<<<<<< HEAD
        debug_mode = True
=======
        def conditional_print(*args):
            if debug_mode:
                print(*args)
        debug_mode = False
>>>>>>> 8882be57
        conditional_print(f"\n\nNode index {ids.node_index+1}/{ids.mpt_proof_len}")
    %}
    if (node_index == mpt_proof_len - 1) {
        // Last node : item of interest is the value.
        // Check that the hash of the last node is the expected one.
        // Check that the final accumulated key is the expected one.
        let (node_hash: Uint256) = keccak(mpt_proof[node_index], mpt_proof_bytes_len[node_index]);
        %{ conditional_print(f"node_hash : {hex(ids.node_hash.low + 2**128*ids.node_hash.high)}") %}
        %{ conditional_print(f"hash_to_assert : {hex(ids.hash_to_assert.low + 2**128*ids.hash_to_assert.high)}") %}
        assert node_hash.low - hash_to_assert.low = 0;
        assert node_hash.high - hash_to_assert.high = 0;

        let (n_nibbles_checked, item_of_interest, item_of_interest_len) = decode_node_list_lazy(
            rlp=mpt_proof[node_index],
            bytes_len=mpt_proof_bytes_len[node_index],
            pow2_array=pow2_array,
            last_node=1,
            key_little=key_little,
            n_nibbles_already_checked=n_nibbles_already_checked,
        );

        return (item_of_interest, item_of_interest_len);
    } else {
        // Not last node : item of interest is the hash of the next node.
        // Check that the hash of the current node is the expected one.

        let (node_hash: Uint256) = keccak(mpt_proof[node_index], mpt_proof_bytes_len[node_index]);
        %{ conditional_print(f"node_hash : {hex(ids.node_hash.low + 2**128*ids.node_hash.high)}") %}
        %{ conditional_print(f"hash_to_assert : {hex(ids.hash_to_assert.low + 2**128*ids.hash_to_assert.high)}") %}
        assert node_hash.low - hash_to_assert.low = 0;
        assert node_hash.high - hash_to_assert.high = 0;
        %{ conditional_print(f"\t Hash assert for node {ids.node_index} passed.") %}
        let (n_nibbles_checked, item_of_interest, item_of_interest_len) = decode_node_list_lazy(
            rlp=mpt_proof[node_index],
            bytes_len=mpt_proof_bytes_len[node_index],
            pow2_array=pow2_array,
            last_node=0,
            key_little=key_little,
            n_nibbles_already_checked=n_nibbles_already_checked,
        );

        return verify_mpt_proof(
            mpt_proof=mpt_proof,
            mpt_proof_bytes_len=mpt_proof_bytes_len,
            mpt_proof_len=mpt_proof_len,
            key_little=key_little,
            n_nibbles_already_checked=n_nibbles_checked,
            node_index=node_index + 1,
            hash_to_assert=[cast(item_of_interest, Uint256*)],
            pow2_array=pow2_array,
        );
    }
}

func nibble_padding_unwrap{
    range_check_ptr,
    bitwise_ptr: BitwiseBuiltin*,
    pow2_array: felt*
}(rlp: felt*, bytes_len: felt) -> (value_item_prefix: felt, value_item_start_offset: felt) {
    alloc_locals;
    
    let list_prefix = extract_byte_at_pos(rlp[0], 0, pow2_array);
    local long_short_list: felt;  // 0 for short, !=0 for long.
    %{
        if 0xc0 <= ids.list_prefix <= 0xf7:
            ids.long_short_list = 0
            conditional_print("List type : short")
        elif 0xf8 <= ids.list_prefix <= 0xff:
            ids.long_short_list = 1
            conditional_print("List type: long")
        else:
            conditional_print("Not a list.")
    %}
    local wrapper_prefix_offset: felt;
    local list_len: felt;  // Bytes length of the list. (not including the prefix)

    if (long_short_list != 0) {
        // Long list.
        assert [range_check_ptr] = list_prefix - 0xf8;
        assert [range_check_ptr + 1] = 0xff - list_prefix;
        let len_len = list_prefix - 0xf7;
        assert wrapper_prefix_offset = 1 + len_len;
        assert list_len = bytes_len - len_len - 1;
    } else {
        // Short list.
        assert [range_check_ptr] = list_prefix - 0xc0;
        assert [range_check_ptr + 1] = 0xf7 - list_prefix;
        assert wrapper_prefix_offset = 1;
        assert list_len = list_prefix - 0xc0;
    }
    // At this point, if input is neither a long nor a short list, then the range check will fail.
    // %{ conditional_print("list_len", ids.list_len) %}
    // %{ conditional_print("first word", memory[ids.rlp]) %}
    assert [range_check_ptr + 2] = 7 - wrapper_prefix_offset;
    let range_check_ptr = range_check_ptr + 3;

    let wrapper_prefix = extract_byte_at_pos(rlp[0], wrapper_prefix_offset, pow2_array);

    if(wrapper_prefix == 0x20) {
        assert wrapper_prefix = 0x20; // useless but need to add something
    }  else {
        assert wrapper_prefix = 0x30; // this should be 0x30 + nibble len
    }

    let value_item_start_offset = wrapper_prefix_offset + 1;
    let value_item_prefix = extract_byte_at_pos(rlp[0], value_item_start_offset, pow2_array);

    
    return (value_item_prefix, value_item_start_offset);
}

func decode_node_list_lazy{range_check_ptr, bitwise_ptr: BitwiseBuiltin*}(
    rlp: felt*,
    bytes_len: felt,
    pow2_array: felt*,
    last_node: felt,
    key_little: Uint256,
    n_nibbles_already_checked: felt,
) -> (n_nibbles_already_checked: felt, item_of_interest: felt*, item_of_interest_len: felt) {
    alloc_locals;
    let (__fp__, _) = get_fp_and_pc();

    let list_prefix = extract_byte_at_pos(rlp[0], 0, pow2_array);
    local long_short_list: felt;  // 0 for short, !=0 for long.
    %{
        if 0xc0 <= ids.list_prefix <= 0xf7:
            ids.long_short_list = 0
            conditional_print("List type : short")
        elif 0xf8 <= ids.list_prefix <= 0xff:
            ids.long_short_list = 1
            conditional_print("List type: long")
        else:
            conditional_print("Not a list.")
    %}
    local first_item_start_offset: felt;
    local list_len: felt;  // Bytes length of the list. (not including the prefix)

    if (long_short_list != 0) {
        // Long list.
        assert [range_check_ptr] = list_prefix - 0xf8;
        assert [range_check_ptr + 1] = 0xff - list_prefix;
        let len_len = list_prefix - 0xf7;
        assert first_item_start_offset = 1 + len_len;
        assert list_len = bytes_len - len_len - 1;
    } else {
        // Short list.
        assert [range_check_ptr] = list_prefix - 0xc0;
        assert [range_check_ptr + 1] = 0xf7 - list_prefix;
        assert first_item_start_offset = 1;
        assert list_len = list_prefix - 0xc0;
    }
    // At this point, if input is neither a long nor a short list, then the range check will fail.
    // %{ conditional_print("list_len", ids.list_len) %}
    // %{ conditional_print("first word", memory[ids.rlp]) %}
    assert [range_check_ptr + 2] = 7 - first_item_start_offset;
    // We now need to differentiate between the type of nodes: extension/leaf or branch.

    // %{ conditional_print("first item starts at byte", ids.first_item_start_offset) %}
    let first_item_prefix = extract_byte_at_pos(rlp[0], first_item_start_offset, pow2_array);

    // %{ conditional_print("First item prefix", hex(ids.first_item_prefix)) %}
    // Regardless of leaf, extension or branch, the first item should always be less than 32 bytes so a short string / single byte :
    // 0-55 bytes string long
    // (range [0x80, 0xb7] (dec. [128, 183])).

    local first_item_type;
    local first_item_len;
    local second_item_starts_at_byte;
    %{
        if 0 <= ids.first_item_prefix <= 0x7f:
            ids.first_item_type = 0 # Single byte
        elif 0x80 <= ids.first_item_prefix <= 0xb7:
            ids.first_item_type = 1 # Short string
        else:
            print(f"Unsupported first item type for prefix {ids.first_item_prefix=}")
    %}
    if (first_item_type != 0) {
        // Short string
        assert [range_check_ptr + 3] = first_item_prefix - 0x80;
        assert [range_check_ptr + 4] = 0xb7 - first_item_prefix;
        assert first_item_len = first_item_prefix - 0x80;
        assert second_item_starts_at_byte = first_item_start_offset + 1 + first_item_len;
        tempvar range_check_ptr = range_check_ptr + 5;
    } else {
        // Single byte
        assert [range_check_ptr + 3] = 0x7f - first_item_prefix;
        assert first_item_len = 1;
        assert second_item_starts_at_byte = first_item_start_offset + first_item_len;
        tempvar range_check_ptr = range_check_ptr + 4;
    }
    // %{ conditional_print("first item len:", ids.first_item_len, "bytes") %}
    // %{ conditional_print("second_item_starts_at_byte", ids.second_item_starts_at_byte) %}
    let (second_item_starts_at_word, second_item_start_offset) = felt_divmod(
        second_item_starts_at_byte, 8
    );
    // %{ conditional_print("second_item_starts_at_word", ids.second_item_starts_at_word) %}
    // %{ conditional_print("second_item_start_offset", ids.second_item_start_offset) %}
    // %{ conditional_print("second_item_first_word", memory[ids.rlp + ids.second_item_starts_at_word]) %}

    let second_item_prefix = extract_byte_at_pos(
        rlp[second_item_starts_at_word], second_item_start_offset, pow2_array
    );
    // %{ conditional_print("second_item_prefix", hex(ids.second_item_prefix)) %}
    local second_item_type: felt;
    %{
        if 0x00 <= ids.second_item_prefix <= 0x7f:
            ids.second_item_type = 0
            conditional_print(f"2nd item : single byte")
        elif 0x80 <= ids.second_item_prefix <= 0xb7:
            ids.second_item_type = 1
            conditional_print(f"2nd item : short string {ids.second_item_prefix - 0x80} bytes")
        elif 0xb8 <= ids.second_item_prefix <= 0xbf:
            ids.second_item_type = 2
            conditional_print(f"2nd item : long string (len_len {ids.second_item_prefix - 0xb7} bytes)")
        else:
            conditional_print(f"2nd item : unknown type {ids.second_item_prefix}")
    %}

    local second_item_bytes_len;
    local second_item_value_starts_at_byte;
    local third_item_starts_at_byte;
    local range_check_ptr_f;
    local bitwise_ptr_f: BitwiseBuiltin*;
    if (second_item_type == 0) {
        // Single byte.
        assert [range_check_ptr] = 0x7f - second_item_prefix;
        assert second_item_bytes_len = 1;
        assert second_item_value_starts_at_byte = second_item_starts_at_byte;
        assert third_item_starts_at_byte = second_item_starts_at_byte + second_item_bytes_len;
        assert range_check_ptr_f = range_check_ptr + 1;
        assert bitwise_ptr_f = bitwise_ptr;
    } else {
        if (second_item_type == 1) {
            // Short string.
            assert [range_check_ptr] = second_item_prefix - 0x80;
            assert [range_check_ptr + 1] = 0xb7 - second_item_prefix;
            assert second_item_bytes_len = second_item_prefix - 0x80;
            assert second_item_value_starts_at_byte = second_item_starts_at_byte + 1;
            assert third_item_starts_at_byte = second_item_starts_at_byte + 1 +
                second_item_bytes_len;
            assert range_check_ptr_f = range_check_ptr + 2;
            assert bitwise_ptr_f = bitwise_ptr;
        } else {
            // Long string.
            assert [range_check_ptr] = second_item_prefix - 0xb8;
            assert [range_check_ptr + 1] = 0xbf - second_item_prefix;
            tempvar range_check_ptr = range_check_ptr + 2;
            tempvar len_len = second_item_prefix - 0xb7;
            assert second_item_value_starts_at_byte = second_item_starts_at_byte + 1 + len_len;
            let (second_item_len_len_start_word, second_item_len_len_start_offset) = felt_divmod_8(
                second_item_starts_at_byte + 1
            );
            if (len_len == 1) {
                // No need to reverse endian since it's a single byte.
                let second_item_long_string_len = extract_byte_at_pos(
                    rlp[second_item_len_len_start_word],
                    second_item_len_len_start_offset,
                    pow2_array,
                );
                assert second_item_bytes_len = second_item_long_string_len;
                tempvar bitwise_ptr = bitwise_ptr;
                tempvar range_check_ptr = range_check_ptr;
            } else {
                let (
                    second_item_long_string_len_ptr, n_words
                ) = extract_n_bytes_from_le_64_chunks_array(
                    array=rlp,
                    start_word=second_item_len_len_start_word,
                    start_offset=second_item_len_len_start_offset,
                    n_bytes=len_len,
                    pow2_array=pow2_array,
                );
                assert n_words = 1;  // Extremely large size for long strings forbidden.

                let second_item_long_string_len = [second_item_long_string_len_ptr];
                let (tmp) = word_reverse_endian_64(second_item_long_string_len);
                assert second_item_bytes_len = tmp / pow2_array[64 - 8 * len_len];
                tempvar bitwise_ptr = bitwise_ptr;
                tempvar range_check_ptr = range_check_ptr;
            }

            %{ conditional_print(f"second_item_long_string_len : {ids.second_item_bytes_len} bytes") %}
            assert third_item_starts_at_byte = second_item_starts_at_byte + 1 + len_len +
                second_item_bytes_len;
            assert range_check_ptr_f = range_check_ptr;
            assert bitwise_ptr_f = bitwise_ptr;
        }
    }
    let range_check_ptr = range_check_ptr_f;
    let bitwise_ptr = bitwise_ptr_f;
    // %{ conditional_print(f"second_item_bytes_len : {ids.second_item_bytes_len} bytes") %}
    // %{ conditional_print(f"third item starts at byte {ids.third_item_starts_at_byte}") %}

    if (third_item_starts_at_byte == bytes_len) {
        %{ conditional_print("two items => Leaf/Extension case") %}

        // Node's list has only 2 items : it's a leaf or an extension.
        // Regardless, we need to decode the first item (key or key_end) and the second item (hash or value).
        // actual item value starts at byte first_item_start_offset + 1 (after the prefix)
        // Get the very first nibble.

        // Ensure first_item_type is either 0 or 1.
        assert (first_item_type - 1) * (first_item_type) = 0;

        let first_item_prefix = extract_nibble_at_byte_pos(
            rlp[0], first_item_start_offset + first_item_type, 0, pow2_array
        );
        %{
            prefix = ids.first_item_prefix
            if prefix == 0:
                conditional_print("First item is an extension node, even number of nibbles")
            elif prefix == 1:
                conditional_print("First item is an extension node, odd number of nibbles")
            elif prefix == 2:
                conditional_print("First item is a leaf node, even number of nibbles")
            elif prefix == 3:
                conditional_print("First item is a leaf node, odd number of nibbles")
            else:
                raise Exception(f"Unknown prefix {prefix} for MPT node with 2 items")
        %}
        local odd: felt;
        if (first_item_prefix == 0) {
            assert odd = 0;
        } else {
            if (first_item_prefix == 2) {
                assert odd = 0;
            } else {
                // 1 & 3 case.
                assert odd = 1;
            }
        }
        tempvar n_nibbles_in_first_item = 2 * first_item_len - odd;
        %{ conditional_print(f"n_nibbles_in_first_item : {ids.n_nibbles_in_first_item}") %}
        // Extract the key or key_end.
        let (local first_item_value_start_word, local first_item_value_start_offset) = felt_divmod(
            first_item_start_offset + first_item_type + 1 - odd, 8
        );
        let (
            extracted_key_subset, extracted_key_subset_len
        ) = extract_n_bytes_from_le_64_chunks_array(
            rlp,
            first_item_value_start_word,
            first_item_value_start_offset,
            first_item_len - first_item_type + odd,
            pow2_array,
        );
        %{
            #conditional_print_array(ids.extracted_key_subset, ids.extracted_key_subset_len) 
            conditional_print(f"nibbles already checked: {ids.n_nibbles_already_checked}")
        %}

        if (first_item_type != 0) {
            // If the first item is not a single byte, verify subset in key.
            assert_subset_in_key(
                key_subset=extracted_key_subset,
                key_subset_len=extracted_key_subset_len,
                key_subset_nibble_len=n_nibbles_in_first_item,
                key_little=key_little,
                n_nibbles_already_checked=n_nibbles_already_checked,
                cut_nibble=odd,
                pow2_array=pow2_array,
            );
            tempvar range_check_ptr = range_check_ptr;
            tempvar bitwise_ptr = bitwise_ptr;
            tempvar pow2_array = pow2_array;
        } else {
            // if the first item is a single byte, skip subset verification and assert n_nibbles_already_checked == n_nibbles_in_key
            local key_bits;
            with pow2_array {
                if (key_little.high != 0) {
                    let key_bit_high = get_felt_bitlength(key_little.high);
                    assert key_bits = 128 + key_bit_high;
                } else {
                    let key_bit_low = get_felt_bitlength(key_little.low);
                    assert key_bits = key_bit_low;
                }
            }
            let (n_nibbles_in_key, remainder) = felt_divmod(key_bits, 4);
            assert remainder = 0;
            assert n_nibbles_in_key = n_nibbles_already_checked;
            tempvar range_check_ptr = range_check_ptr;
            tempvar bitwise_ptr = bitwise_ptr;
            tempvar pow2_array = pow2_array;
        }
        let range_check_ptr = range_check_ptr;
        let bitwise_ptr = bitwise_ptr;
        let pow2_array = pow2_array;

        // Extract the hash or value.

        if (last_node != 0) {
            // Extract value
            let (value_starts_word, value_start_offset) = felt_divmod(
                second_item_value_starts_at_byte, 8
            );
            let (value, value_len) = extract_n_bytes_from_le_64_chunks_array(
                rlp, value_starts_word, value_start_offset, second_item_bytes_len, pow2_array
            );
            return (
                n_nibbles_already_checked=n_nibbles_already_checked,
                item_of_interest=value,
                item_of_interest_len=second_item_bytes_len,
            );
        } else {
            // Extract hash (32 bytes)
            assert second_item_bytes_len = 32;
            let (local hash_le: Uint256) = extract_le_hash_from_le_64_chunks_array(
                rlp, second_item_starts_at_word, second_item_start_offset, pow2_array
            );
            return (
                n_nibbles_already_checked=n_nibbles_already_checked,
                item_of_interest=cast(&hash_le, felt*),
                item_of_interest_len=32,
            );
        }
    } else {
        // Node has more than 2 items : it's a branch.
        if (last_node != 0) {
            %{ conditional_print(f"Branch case, last node : yes") %}

            // Branch is the last node in the proof. We need to extract the last item (17th).
            // Key should already be fully checked at this point.
            let (third_item_start_word, third_item_start_offset) = felt_divmod(
                third_item_starts_at_byte, 8
            );
            let (
                last_item_start_word, last_item_start_offset
            ) = jump_branch_node_till_element_at_index(
                rlp, 0, 16, third_item_start_word, third_item_start_offset, pow2_array
            );
            tempvar last_item_bytes_len = bytes_len - (
                last_item_start_word * 8 + last_item_start_offset
            );
            let (last_item: felt*, last_item_len: felt) = extract_n_bytes_from_le_64_chunks_array(
                rlp, last_item_start_word, last_item_start_offset, last_item_bytes_len, pow2_array
            );

            return (n_nibbles_already_checked, last_item, last_item_bytes_len);
        } else {
            %{ conditional_print(f"Branch case, last node : no") %}
            // Branch is not the last node in the proof. We need to extract the hash corresponding to the next nibble of the key.

            // Get the next nibble of the key.
            let next_key_nibble = extract_nibble_from_key(
                key_little, n_nibbles_already_checked, pow2_array
            );
            %{ conditional_print(f"Next Key nibble {ids.next_key_nibble}") %}
            local item_of_interest_start_word: felt;
            local item_of_interest_start_offset: felt;
            local range_check_ptr_f;
            local bitwise_ptr_f: BitwiseBuiltin*;
            if (next_key_nibble == 0) {
                // Store coordinates of the first item's value.
                %{ conditional_print(f"\t Branch case, key index = 0") %}
                assert item_of_interest_start_word = 0;
                assert item_of_interest_start_offset = first_item_start_offset + 1;
                assert range_check_ptr_f = range_check_ptr;
                assert bitwise_ptr_f = bitwise_ptr;
            } else {
                if (next_key_nibble == 1) {
                    // Store coordinates of the second item's value.
                    %{ conditional_print(f"\t Branch case, key index = 1") %}
                    let (
                        second_item_value_start_word, second_item_value_start_offset
                    ) = felt_divmod_8(second_item_value_starts_at_byte);
                    assert item_of_interest_start_word = second_item_value_start_word;
                    assert item_of_interest_start_offset = second_item_value_start_offset;
                    assert range_check_ptr_f = range_check_ptr;
                    assert bitwise_ptr_f = bitwise_ptr;
                } else {
                    if (next_key_nibble == 2) {
                        // Store coordinates of the third item's value.
                        %{ conditional_print(f"\t Branch case, key index = 2") %}
                        let (
                            third_item_value_start_word, third_item_value_start_offset
                        ) = felt_divmod_8(third_item_starts_at_byte + 1);
                        assert item_of_interest_start_word = third_item_value_start_word;
                        assert item_of_interest_start_offset = third_item_value_start_offset;
                        assert range_check_ptr_f = range_check_ptr;
                        assert bitwise_ptr_f = bitwise_ptr;
                    } else {
                        // Store coordinates of the item's value at index next_key_nibble != (0, 1, 2).
                        %{ conditional_print(f"\t Branch case, key index {ids.next_key_nibble}") %}
                        let (third_item_start_word, third_item_start_offset) = felt_divmod(
                            third_item_starts_at_byte, 8
                        );
                        let (
                            item_start_word, item_start_offset
                        ) = jump_branch_node_till_element_at_index(
                            rlp=rlp,
                            item_start_index=2,
                            target_index=next_key_nibble,
                            prefix_start_word=third_item_start_word,
                            prefix_start_offset=third_item_start_offset,
                            pow2_array=pow2_array,
                        );
                        let (item_value_start_word, item_value_start_offset) = felt_divmod(
                            item_start_word * 8 + item_start_offset + 1, 8
                        );
                        assert item_of_interest_start_word = item_value_start_word;
                        assert item_of_interest_start_offset = item_value_start_offset;
                        assert range_check_ptr_f = range_check_ptr;
                        assert bitwise_ptr_f = bitwise_ptr;
                    }
                }
            }
            let range_check_ptr = range_check_ptr_f;
            let bitwise_ptr = bitwise_ptr_f;
            // Extract the hash at the correct coordinates.

            let (local hash_le: Uint256) = extract_le_hash_from_le_64_chunks_array(
                rlp, item_of_interest_start_word, item_of_interest_start_offset, pow2_array
            );

            // Return the Uint256 hash as a felt* of length 2.
            return (n_nibbles_already_checked + 1, cast(&hash_le, felt*), 32);
        }
    }
}

// Jumps on a branch until index i is reached.
// params:
// - rlp: the branch node as an array of little endian 8 bytes chunks.
// - item_start_index: the index of the item to jump from.
// - target_index: the index of the item to jump to.
// - prefix_start_word: the word of the prefix to jump from. (Must correspond to item_start_index)
// - prefix_start_offset: the offset of the prefix to jump from. (Must correspond to item_start_index)
// - pow2_array: array of powers of 2.
// returns:
// - the word number of the item to jump to.
// - the offset of the item to jump to.
func jump_branch_node_till_element_at_index{range_check_ptr, bitwise_ptr: BitwiseBuiltin*}(
    rlp: felt*,
    item_start_index: felt,
    target_index: felt,
    prefix_start_word: felt,
    prefix_start_offset: felt,
    pow2_array: felt*,
) -> (start_word: felt, start_offset: felt) {
    alloc_locals;

    if (item_start_index == target_index) {
        return (prefix_start_word, prefix_start_offset);
    }

    let item_prefix = extract_byte_at_pos(rlp[prefix_start_word], prefix_start_offset, pow2_array);
    local item_type: felt;
    %{
        if 0x00 <= ids.item_prefix <= 0x7f:
            ids.item_type = 0
            #conditional_print(f"item : single byte")
        elif 0x80 <= ids.item_prefix <= 0xb7:
            ids.item_type = 1
            #conditional_print(f"item : short string at item {ids.item_start_index} {ids.item_prefix - 0x80} bytes")
        else:
            conditional_print(f"item : unknown type {ids.item_prefix} for a branch node. Should be single byte or short string only.")
    %}

    if (item_type == 0) {
        // Single byte. We need to go further by one byte.
        assert [range_check_ptr] = 0x7f - item_prefix;
        tempvar range_check_ptr = range_check_ptr + 1;
        if (prefix_start_offset + 1 == 8) {
            // We need to jump to the next word.
            return jump_branch_node_till_element_at_index(
                rlp, item_start_index + 1, target_index, prefix_start_word + 1, 0, pow2_array
            );
        } else {
            return jump_branch_node_till_element_at_index(
                rlp,
                item_start_index + 1,
                target_index,
                prefix_start_word,
                prefix_start_offset + 1,
                pow2_array,
            );
        }
    } else {
        // Short string.
        assert [range_check_ptr] = item_prefix - 0x80;
        assert [range_check_ptr + 1] = 0xb7 - item_prefix;
        tempvar range_check_ptr = range_check_ptr + 2;
        tempvar short_string_bytes_len = item_prefix - 0x80;
        let (next_item_start_word, next_item_start_offset) = felt_divmod_8(
            prefix_start_word * 8 + prefix_start_offset + 1 + short_string_bytes_len
        );
        return jump_branch_node_till_element_at_index(
            rlp,
            item_start_index + 1,
            target_index,
            next_item_start_word,
            next_item_start_offset,
            pow2_array,
        );
    }
}<|MERGE_RESOLUTION|>--- conflicted
+++ resolved
@@ -99,14 +99,7 @@
 ) -> (value: felt*, value_len: felt) {
     alloc_locals;
     %{
-<<<<<<< HEAD
         debug_mode = True
-=======
-        def conditional_print(*args):
-            if debug_mode:
-                print(*args)
-        debug_mode = False
->>>>>>> 8882be57
         conditional_print(f"\n\nNode index {ids.node_index+1}/{ids.mpt_proof_len}")
     %}
     if (node_index == mpt_proof_len - 1) {
