from starkware.cairo.common.cairo_builtins import (
    HashBuiltin,
    PoseidonBuiltin,
    BitwiseBuiltin,
    KeccakBuiltin,
    SignatureBuiltin,
    EcOpBuiltin,
)
from contract_bootloader.contract_class.compiled_class import CompiledClass
from starkware.cairo.common.uint256 import Uint256
from contract_bootloader.contract_bootloader import run_contract_bootloader
from starkware.cairo.common.dict_access import DictAccess

func compute_contract{
    pedersen_ptr: HashBuiltin*,
    range_check_ptr,
    ecdsa_ptr,
    bitwise_ptr: BitwiseBuiltin*,
    ec_op_ptr,
    keccak_ptr: KeccakBuiltin*,
    poseidon_ptr: PoseidonBuiltin*,
    header_dict: DictAccess*,
    pow2_array: felt*,
}() -> Uint256 {
    alloc_locals;
    local compiled_class: CompiledClass*;

    // Fetch contract data form hints.
    %{
        from starkware.starknet.core.os.contract_class.compiled_class_hash import create_bytecode_segment_structure
        from contract_bootloader.contract_class.compiled_class_hash_utils import get_compiled_class_struct

        bytecode_segment_structure = create_bytecode_segment_structure(
            bytecode=compiled_class.bytecode,
            bytecode_segment_lengths=compiled_class.bytecode_segment_lengths,
            visited_pcs=None,
        )

        cairo_contract = get_compiled_class_struct(
            compiled_class=compiled_class,
            bytecode=bytecode_segment_structure.bytecode_with_skipped_segments()
        )
        ids.compiled_class = segments.gen_arg(cairo_contract)
    %}

    assert compiled_class.bytecode_ptr[compiled_class.bytecode_length] = 0x208b7fff7fff7ffe;

    %{
        vm_load_program(
            compiled_class.get_runnable_program(entrypoint_builtins=[]),
            ids.compiled_class.bytecode_ptr
        )
    %}

    local calldata: felt* = nondet %{ segments.add() %};
<<<<<<< HEAD
    // assert calldata[0] = nondet %{ ids.header_dict.address_.segment_index %};
    // assert calldata[1] = nondet %{ ids.header_dict.address_.offset %};
    // assert calldata[2] = nondet %{ ids.headers.address_.segment_index %};
    // assert calldata[3] = nondet %{ ids.headers.address_.offset %};
=======
    assert calldata[0] = nondet %{ ids.header_dict.address_.segment_index %};
    assert calldata[1] = nondet %{ ids.header_dict.address_.offset %};
    assert calldata[2] = nondet %{ ids.headers.address_.segment_index %};
    assert calldata[3] = nondet %{ ids.headers.address_.offset %};
    assert calldata[4] = 2;
    assert calldata[5] = 1;
    assert calldata[6] = 0;
    assert calldata[7] = 1;
    assert calldata[8] = 0;
    assert calldata[9] = 2;
    assert calldata[10] = 0;
    assert calldata[11] = 2;
    assert calldata[12] = 0;
    assert calldata[13] = 5;
    assert calldata[14] = 0;
>>>>>>> f6073c64

    local calldata_size = 15;

    let (retdata_size, retdata) = run_contract_bootloader(
        compiled_class=compiled_class, calldata_size=calldata_size, calldata=calldata
    );

    %{
        for i in range(ids.retdata_size):
            print(hex(memory[ids.retdata + i]))
    %}

    let value: Uint256 = Uint256(low=0x0, high=0x0);
    return value;
}<|MERGE_RESOLUTION|>--- conflicted
+++ resolved
@@ -53,16 +53,10 @@
     %}
 
     local calldata: felt* = nondet %{ segments.add() %};
-<<<<<<< HEAD
-    // assert calldata[0] = nondet %{ ids.header_dict.address_.segment_index %};
-    // assert calldata[1] = nondet %{ ids.header_dict.address_.offset %};
+    assert calldata[0] = nondet %{ ids.header_dict.address_.segment_index %};
+    assert calldata[1] = nondet %{ ids.header_dict.address_.offset %};
     // assert calldata[2] = nondet %{ ids.headers.address_.segment_index %};
     // assert calldata[3] = nondet %{ ids.headers.address_.offset %};
-=======
-    assert calldata[0] = nondet %{ ids.header_dict.address_.segment_index %};
-    assert calldata[1] = nondet %{ ids.header_dict.address_.offset %};
-    assert calldata[2] = nondet %{ ids.headers.address_.segment_index %};
-    assert calldata[3] = nondet %{ ids.headers.address_.offset %};
     assert calldata[4] = 2;
     assert calldata[5] = 1;
     assert calldata[6] = 0;
@@ -74,7 +68,6 @@
     assert calldata[12] = 0;
     assert calldata[13] = 5;
     assert calldata[14] = 0;
->>>>>>> f6073c64
 
     local calldata_size = 15;
 
