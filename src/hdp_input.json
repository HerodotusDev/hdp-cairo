--- conflicted
+++ resolved
@@ -135,15 +135,27 @@
         }
       }
     ],
-<<<<<<< HEAD
     "accounts": [
       {
-        "address": ["0x3b7ce9ddbc1ce75", "0x8568f69565aa0e20", "0x20b962c9"],
+        "address": [
+          "0x3b7ce9ddbc1ce75",
+          "0x8568f69565aa0e20",
+          "0x20b962c9"
+        ],
         "account_key": "0x962f445fc8476432660877b666f653759ea69189b60d2f4a7008e70555746ad1",
         "proofs": [
           {
             "block_number": 5382820,
-            "proof_bytes_len": [532, 532, 532, 532, 532, 436, 83, 110],
+            "proof_bytes_len": [
+              532,
+              532,
+              532,
+              532,
+              532,
+              436,
+              83,
+              110
+            ],
             "proof": [
               [
                 "0x7c61e3eba01102f9",
@@ -583,13 +595,25 @@
     ],
     "storages": [
       {
-        "address": ["0x3b7ce9ddbc1ce75", "0x8568f69565aa0e20", "0x20b962c9"],
-        "slot": ["0x0", "0x0", "0x0", "0x100000000000000"],
+        "address": [
+          "0x3b7ce9ddbc1ce75",
+          "0x8568f69565aa0e20",
+          "0x20b962c9"
+        ],
+        "slot": [
+          "0x0",
+          "0x0",
+          "0x0",
+          "0x100000000000000"
+        ],
         "storage_key": "0xb10e2d527612073b26eecdfd717e6a320cf44b4afac2b0732d9fcbe2b7fa0cf6",
         "proofs": [
           {
             "block_number": 5382820,
-            "proof_bytes_len": [147, 42],
+            "proof_bytes_len": [
+              147,
+              42
+            ],
             "proof": [
               [
                 "0xc8a7b7a0808091f8",
@@ -625,10 +649,6 @@
         ]
       }
     ],
-=======
-    "accounts": [],
-    "storages": [],
->>>>>>> a83d2130
     "transactions": [],
     "transaction_receipts": []
   },
@@ -1377,15 +1397,11 @@
             "0x1",
             "0x208b7fff7fff7ffe"
           ],
-<<<<<<< HEAD
-          "bytecode_segment_lengths": [391, 282, 239],
-=======
           "bytecode_segment_lengths": [
-            199,
+            391,
             282,
-            236
+            239
           ],
->>>>>>> a83d2130
           "hints": [
             [
               0,
@@ -1887,19 +1903,17 @@
             ]
           ],
           "pythonic_hints": [
-<<<<<<< HEAD
-            [0, ["memory[ap + 0] = 7660 <= memory[fp + -6]"]],
-=======
             [
               0,
               [
-                "memory[ap + 0] = 2480 <= memory[fp + -6]"
-              ]
-            ],
->>>>>>> a83d2130
+                "memory[ap + 0] = 7660 <= memory[fp + -6]"
+              ]
+            ],
             [
               40,
-              ["memory[ap + 0] = (memory[ap + -1] + 0) % PRIME < 4294967296"]
+              [
+                "memory[ap + 0] = (memory[ap + -1] + 0) % PRIME < 4294967296"
+              ]
             ],
             [
               44,
@@ -1908,201 +1922,194 @@
               ]
             ],
             [
-<<<<<<< HEAD
-              107,
+              69,
+              [
+                "memory[ap + 0] = segments.add()"
+              ]
+            ],
+            [
+              88,
+              [
+                "memory[ap + 0] = 18430 <= memory[ap + -74]"
+              ]
+            ],
+            [
+              113,
+              [
+                "memory[ap + 0] = segments.add()"
+              ]
+            ],
+            [
+              134,
+              [
+                "memory[ap + 0] = segments.add()"
+              ]
+            ],
+            [
+              156,
+              [
+                "memory[ap + 0] = segments.add()"
+              ]
+            ],
+            [
+              230,
+              [
+                "memory[ap + 0] = segments.add()"
+              ]
+            ],
+            [
+              249,
+              [
+                "memory[ap + 0] = 19030 <= memory[ap + -105]"
+              ]
+            ],
+            [
+              277,
+              [
+                "memory[ap + 0] = segments.add()"
+              ]
+            ],
+            [
+              298,
+              [
+                "memory[ap + 0] = segments.add()"
+              ]
+            ],
+            [
+              313,
+              [
+                "memory[ap + 0] = segments.add()"
+              ]
+            ],
+            [
+              327,
+              [
+                "memory[ap + 0] = segments.add()"
+              ]
+            ],
+            [
+              348,
+              [
+                "memory[ap + 0] = segments.add()"
+              ]
+            ],
+            [
+              362,
+              [
+                "memory[ap + 0] = segments.add()"
+              ]
+            ],
+            [
+              376,
+              [
+                "memory[ap + 0] = segments.add()"
+              ]
+            ],
+            [
+              675,
+              [
+                "memory[ap + 4] = memory[ap + -1] < 3618502788666131106986593281521497120414687020801267626233049500247285301248"
+              ]
+            ],
+            [
+              487,
+              [
+                "\n(value, scalar) = (memory[ap + 3], 313594649253062377472)\nx = min(value // scalar, 340282366920938463463374607431768211455)\ny = value - x * scalar\nmemory[ap + -2] = x\nmemory[ap + -1] = y\n"
+              ]
+            ],
+            [
+              497,
+              [
+                "\n(value, scalar) = (memory[ap + -2], 10633823966279326983230456482242756608)\nx = min(value // scalar, 340282366920938463463374607431768211455)\ny = value - x * scalar\nmemory[ap + -1] = x\nmemory[ap + 0] = y\n"
+              ]
+            ],
+            [
+              697,
+              [
+                "memory[ap + 0] = segments.add()"
+              ]
+            ],
+            [
+              721,
+              [
+                "syscall_handler.syscall(syscall_ptr=memory[fp + -10])"
+              ]
+            ],
+            [
+              734,
+              [
+                "memory[ap + 0] = memory[ap + -6] < memory[ap + -1]"
+              ]
+            ],
+            [
+              551,
               [
                 "memory[ap + 0] = memory[ap + -1] < 340282366920938463463374607431768211456"
               ]
             ],
             [
-              109,
+              553,
               [
                 "(memory[ap + 3], memory[ap + 4]) = divmod(memory[ap + -2], 340282366920938463463374607431768211456)"
               ]
             ],
             [
-              154,
+              772,
+              [
+                "memory[ap + 0] = memory[ap + -2] < memory[ap + -1]"
+              ]
+            ],
+            [
+              589,
               [
                 "memory[ap + 0] = memory[ap + -1] < 340282366920938463463374607431768211456"
-=======
-              69,
+              ]
+            ],
+            [
+              591,
+              [
+                "(memory[ap + 3], memory[ap + 4]) = divmod(memory[ap + -2], 340282366920938463463374607431768211456)"
+              ]
+            ],
+            [
+              818,
               [
                 "memory[ap + 0] = segments.add()"
               ]
             ],
             [
-              88,
-              [
-                "memory[ap + 0] = 18430 <= memory[ap + -74]"
-              ]
-            ],
-            [
-              113,
+              835,
               [
                 "memory[ap + 0] = segments.add()"
               ]
             ],
             [
-              134,
+              852,
               [
                 "memory[ap + 0] = segments.add()"
->>>>>>> a83d2130
-              ]
-            ],
-            [
-              156,
-              [
-<<<<<<< HEAD
-                "(memory[ap + 3], memory[ap + 4]) = divmod(memory[ap + -2], 340282366920938463463374607431768211456)"
-              ]
-            ],
-            [230, ["memory[ap + 0] = segments.add()"]],
-            [249, ["memory[ap + 0] = 19030 <= memory[ap + -105]"]],
-            [277, ["memory[ap + 0] = segments.add()"]],
-            [298, ["memory[ap + 0] = segments.add()"]],
-            [313, ["memory[ap + 0] = segments.add()"]],
-            [327, ["memory[ap + 0] = segments.add()"]],
-            [348, ["memory[ap + 0] = segments.add()"]],
-            [362, ["memory[ap + 0] = segments.add()"]],
-            [376, ["memory[ap + 0] = segments.add()"]],
-=======
+              ]
+            ],
+            [
+              869,
+              [
                 "memory[ap + 0] = segments.add()"
               ]
             ],
             [
-              170,
+              897,
               [
                 "memory[ap + 0] = segments.add()"
               ]
-            ],
-            [
-              184,
-              [
-                "memory[ap + 0] = segments.add()"
-              ]
-            ],
->>>>>>> a83d2130
-            [
-              483,
-              [
-                "memory[ap + 4] = memory[ap + -1] < 3618502788666131106986593281521497120414687020801267626233049500247285301248"
-              ]
-            ],
-            [
-              487,
-              [
-                "\n(value, scalar) = (memory[ap + 3], 313594649253062377472)\nx = min(value // scalar, 340282366920938463463374607431768211455)\ny = value - x * scalar\nmemory[ap + -2] = x\nmemory[ap + -1] = y\n"
-              ]
-            ],
-            [
-              497,
-              [
-                "\n(value, scalar) = (memory[ap + -2], 10633823966279326983230456482242756608)\nx = min(value // scalar, 340282366920938463463374607431768211455)\ny = value - x * scalar\nmemory[ap + -1] = x\nmemory[ap + 0] = y\n"
-              ]
-            ],
-<<<<<<< HEAD
-            [697, ["memory[ap + 0] = segments.add()"]],
-            [721, ["syscall_handler.syscall(syscall_ptr=memory[fp + -10])"]],
-            [734, ["memory[ap + 0] = memory[ap + -6] < memory[ap + -1]"]],
-=======
-            [
-              505,
-              [
-                "memory[ap + 0] = segments.add()"
-              ]
-            ],
-            [
-              526,
-              [
-                "syscall_handler.syscall(syscall_ptr=memory[fp + -7])"
-              ]
-            ],
-            [
-              539,
-              [
-                "memory[ap + 0] = memory[ap + -6] < memory[ap + -1]"
-              ]
-            ],
->>>>>>> a83d2130
-            [
-              551,
-              [
-                "memory[ap + 0] = memory[ap + -1] < 340282366920938463463374607431768211456"
-              ]
-            ],
-            [
-              553,
-              [
-                "(memory[ap + 3], memory[ap + 4]) = divmod(memory[ap + -2], 340282366920938463463374607431768211456)"
-              ]
-            ],
-<<<<<<< HEAD
-            [772, ["memory[ap + 0] = memory[ap + -2] < memory[ap + -1]"]],
-=======
-            [
-              577,
-              [
-                "memory[ap + 0] = memory[ap + -2] < memory[ap + -1]"
-              ]
-            ],
->>>>>>> a83d2130
-            [
-              589,
-              [
-                "memory[ap + 0] = memory[ap + -1] < 340282366920938463463374607431768211456"
-              ]
-            ],
-            [
-              591,
-              [
-                "(memory[ap + 3], memory[ap + 4]) = divmod(memory[ap + -2], 340282366920938463463374607431768211456)"
-              ]
-            ],
-<<<<<<< HEAD
-            [818, ["memory[ap + 0] = segments.add()"]],
-            [835, ["memory[ap + 0] = segments.add()"]],
-            [852, ["memory[ap + 0] = segments.add()"]],
-            [869, ["memory[ap + 0] = segments.add()"]],
-            [897, ["memory[ap + 0] = segments.add()"]]
-=======
-            [
-              623,
-              [
-                "memory[ap + 0] = segments.add()"
-              ]
-            ],
-            [
-              640,
-              [
-                "memory[ap + 0] = segments.add()"
-              ]
-            ],
-            [
-              657,
-              [
-                "memory[ap + 0] = segments.add()"
-              ]
-            ],
-            [
-              674,
-              [
-                "memory[ap + 0] = segments.add()"
-              ]
-            ],
-            [
-              702,
-              [
-                "memory[ap + 0] = segments.add()"
-              ]
             ]
->>>>>>> a83d2130
           ],
           "entry_points_by_type": {
             "EXTERNAL": [
               {
                 "selector": "0xe2054f8a912367e38a22ce773328ff8aabf8082c4120bad9ef085e1dbf29a7",
                 "offset": 0,
-                "builtins": ["range_check"]
+                "builtins": [
+                  "range_check"
+                ]
               }
             ],
             "L1_HANDLER": [],
