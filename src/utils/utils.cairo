--- conflicted
+++ resolved
@@ -1,14 +1,10 @@
 from starkware.cairo.common.cairo_builtins import BitwiseBuiltin
 from starkware.cairo.common.uint256 import Uint256, uint256_reverse_endian, felt_to_uint256
 from starkware.cairo.common.alloc import alloc
-<<<<<<< HEAD
-from starkware.cairo.common.builtin_keccak.keccak import keccak
-from starkware.cairo.common.math import unsigned_div_rem
-=======
 from starkware.cairo.common.cairo_keccak.keccak import (
     cairo_keccak_felts_bigend as keccak_felts_bigend,
 )
->>>>>>> f28c72c0
+from starkware.cairo.common.math import unsigned_div_rem
 from packages.eth_essentials.lib.rlp_little import array_copy
 from packages.eth_essentials.lib.utils import (
     word_reverse_endian_16_RC,
@@ -147,7 +143,30 @@
     return felt_array_to_uint256s(counter=counter - 1, retdata=retdata + 1, leafs=leafs + 2);
 }
 
-<<<<<<< HEAD
+func calculate_task_hash{range_check_ptr, bitwise_ptr: BitwiseBuiltin*, keccak_ptr: felt*}(
+    module_hash: felt, public_inputs_len: felt, public_inputs: felt*
+) -> Uint256 {
+    alloc_locals;
+
+    let (task_hash_preimage) = alloc();
+    assert task_hash_preimage[0] = module_hash;
+
+    // This is the offset for encoding dynamic array in Solidity - data for the inputs array starts at byte position 64 -> 40 in HEX
+    assert task_hash_preimage[
+        1
+    ] = 0x0000000000000000000000000000000000000000000000000000000000000040;
+
+    // For Solidity encoding of array size
+    assert task_hash_preimage[2] = public_inputs_len;
+
+    memcpy(dst=task_hash_preimage + 3, src=public_inputs, len=public_inputs_len);
+    tempvar task_hash_preimage_len: felt = 3 + public_inputs_len;
+
+    let (taskHash) = keccak_felts_bigend(task_hash_preimage_len, task_hash_preimage);
+
+    return taskHash;
+}
+
 
 // Helper utilities to adapt builtin-padded 64-bit lanes to raw bytes for cairo_keccak.
 
@@ -236,28 +255,4 @@
         base=base, pow2_array=pow2_array, start_offset=start_offset, rem_bytes=rem_bytes, j=0, acc=0
     );
     return (word=res);
-=======
-func calculate_task_hash{range_check_ptr, bitwise_ptr: BitwiseBuiltin*, keccak_ptr: felt*}(
-    module_hash: felt, public_inputs_len: felt, public_inputs: felt*
-) -> Uint256 {
-    alloc_locals;
-
-    let (task_hash_preimage) = alloc();
-    assert task_hash_preimage[0] = module_hash;
-
-    // This is the offset for encoding dynamic array in Solidity - data for the inputs array starts at byte position 64 -> 40 in HEX
-    assert task_hash_preimage[
-        1
-    ] = 0x0000000000000000000000000000000000000000000000000000000000000040;
-
-    // For Solidity encoding of array size
-    assert task_hash_preimage[2] = public_inputs_len;
-
-    memcpy(dst=task_hash_preimage + 3, src=public_inputs, len=public_inputs_len);
-    tempvar task_hash_preimage_len: felt = 3 + public_inputs_len;
-
-    let (taskHash) = keccak_felts_bigend(task_hash_preimage_len, task_hash_preimage);
-
-    return taskHash;
->>>>>>> f28c72c0
 }