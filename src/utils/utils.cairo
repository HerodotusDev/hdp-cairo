--- conflicted
+++ resolved
@@ -16,14 +16,9 @@
     felt_divmod,
     get_felt_bitlength,
 )
-from starkware.cairo.common.memcpy import memcpy
-
-<<<<<<< HEAD
+
 from src.types import MMRMeta, MMRMetaKeccak
 from starkware.cairo.common.memcpy import memcpy
-=======
-from src.types import MMRMeta
->>>>>>> f28c72c0
 from src.utils.merkle import compute_merkle_root
 
 // Writes all required fields to the output_ptr.
@@ -147,7 +142,6 @@
     return felt_array_to_uint256s(counter=counter - 1, retdata=retdata + 1, leafs=leafs + 2);
 }
 
-<<<<<<< HEAD
 // Mixed writer: emits both Poseidon and Keccak MMR meta sections with counts header.
 // Layout:
 //   [poseidon_len, keccak_len,
@@ -210,7 +204,6 @@
     let output_ptr = output_ptr + mmr_metas_len_keccak * 5;
 
     return ();
-=======
 func calculate_task_hash{range_check_ptr, bitwise_ptr: BitwiseBuiltin*, keccak_ptr: felt*}(
     module_hash: felt, public_inputs_len: felt, public_inputs: felt*
 ) -> Uint256 {
@@ -233,5 +226,4 @@
     let (taskHash) = keccak_felts_bigend(task_hash_preimage_len, task_hash_preimage);
 
     return taskHash;
->>>>>>> f28c72c0
 }