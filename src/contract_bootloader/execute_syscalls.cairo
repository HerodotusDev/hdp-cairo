from starkware.starknet.common.new_syscalls import (
    CALL_CONTRACT_SELECTOR,
    CallContractRequest,
    CallContractResponse,
    RequestHeader,
    ResponseHeader,
    FailureReason,
)
from starkware.cairo.common.cairo_builtins import BitwiseBuiltin, PoseidonBuiltin, KeccakBuiltin
from starkware.starknet.core.os.builtins import BuiltinPointers
from starkware.cairo.common.uint256 import Uint256, uint256_reverse_endian
from starkware.cairo.common.dict_access import DictAccess
from starkware.cairo.common.registers import get_label_location
from src.utils.chain_info import chain_id_to_layout
from src.memorizers.evm.state_access import EvmStateAccess, EvmStateAccessType, EvmDecoderTarget
from src.memorizers.starknet.state_access import (
    StarknetStateAccess,
    StarknetStateAccessType,
    StarknetDecoderTarget,
)
from src.utils.chain_info import Layout

struct ExecutionInfo {
    selector: felt,
}

// Represents the execution context during the execution of contract code.
struct ExecutionContext {
    entry_point_type: felt,
    calldata_size: felt,
    calldata: felt*,
    // Additional information about the execution.
    execution_info: ExecutionInfo*,
}

// Executes the system calls in syscall_ptr.
// The signature of the function 'call_execute_syscalls' must match this function's signature.
//
// Arguments:
// execution_context - The execution context in which the system calls need to be executed.
// syscall_ptr_end - a pointer to the end of the syscall segment.
func execute_syscalls{
    range_check_ptr,
    bitwise_ptr: BitwiseBuiltin*,
    poseidon_ptr: PoseidonBuiltin*,
    keccak_ptr: KeccakBuiltin*,
    syscall_ptr: felt*,
    builtin_ptrs: BuiltinPointers*,
    pow2_array: felt*,
    evm_memorizer: DictAccess*,
    evm_decoder_ptr: felt***,
    evm_key_hasher_ptr: felt**,
    starknet_memorizer: DictAccess*,
    starknet_decoder_ptr: felt***,
    starknet_key_hasher_ptr: felt**,
}(execution_context: ExecutionContext*, syscall_ptr_end: felt*) {
    if (syscall_ptr == syscall_ptr_end) {
        return ();
    }

    assert [syscall_ptr] = CALL_CONTRACT_SELECTOR;
    execute_call_contract(caller_execution_context=execution_context);

    return execute_syscalls(execution_context=execution_context, syscall_ptr_end=syscall_ptr_end);
}

func abstract_memorizer_handler{
    range_check_ptr, bitwise_ptr: BitwiseBuiltin*, pow2_array: felt*, func_ptr: felt*, rlp: felt*
}() -> Uint256 {
    jmp abs func_ptr;
}

// Executes a syscall that calls another contract.
func execute_call_contract{
    range_check_ptr,
    bitwise_ptr: BitwiseBuiltin*,
    poseidon_ptr: PoseidonBuiltin*,
    keccak_ptr: KeccakBuiltin*,
    syscall_ptr: felt*,
    builtin_ptrs: BuiltinPointers*,
    pow2_array: felt*,
    evm_memorizer: DictAccess*,
    evm_decoder_ptr: felt***,
    evm_key_hasher_ptr: felt**,
    starknet_memorizer: DictAccess*,
    starknet_decoder_ptr: felt***,
    starknet_key_hasher_ptr: felt**,
}(caller_execution_context: ExecutionContext*) {
    alloc_locals;
    let request_header = cast(syscall_ptr, RequestHeader*);
    let syscall_ptr = syscall_ptr + RequestHeader.SIZE;

    let call_contract_request = cast(syscall_ptr, CallContractRequest*);
    let syscall_ptr = syscall_ptr + CallContractRequest.SIZE;

    let response_header = cast(syscall_ptr, ResponseHeader*);
    let syscall_ptr = syscall_ptr + ResponseHeader.SIZE;

    let call_contract_response = cast(syscall_ptr, CallContractResponse*);
    let syscall_ptr = syscall_ptr + CallContractResponse.SIZE;

    let state_access_type = call_contract_request.contract_address;
    let field = call_contract_request.selector;

    let layout = chain_id_to_layout(call_contract_request.calldata_start[2]);
    let output_ptr = call_contract_response.retdata_start;

    if (layout == Layout.EVM) {
        with output_ptr {
            let output_len = EvmStateAccess.read_and_decode(
                params=call_contract_request.calldata_start + 2,
                state_access_type=state_access_type,
                field=field,
                decoder_target=EvmDecoderTarget.UINT256,
            );

            return ();
        }
    }

    if (layout == Layout.STARKNET) {
<<<<<<< HEAD
        // %{ print("Caught Starknet syscall") %}
        assert 1 = 0;
=======
        with output_ptr {
            let output_len = StarknetStateAccess.read_and_decode(
                params=call_contract_request.calldata_start + 2,
                state_access_type=state_access_type,
                field=field,
                decoder_target=StarknetDecoderTarget.FELT,
                as_be=1,
            );
        }
>>>>>>> 3a886bc7

        return ();
    }

    // Unknown DictId
    assert 1 = 0;

    return ();
}

// Returns a failure response with a single felt.
@known_ap_change
func write_failure_response{syscall_ptr: felt*}(remaining_gas: felt, failure_felt: felt) {
    let response_header = cast(syscall_ptr, ResponseHeader*);
    // Advance syscall pointer to the response body.
    let syscall_ptr = syscall_ptr + ResponseHeader.SIZE;

    // Write the response header.
    assert [response_header] = ResponseHeader(gas=remaining_gas, failure_flag=1);

    let failure_reason: FailureReason* = cast(syscall_ptr, FailureReason*);
    // Advance syscall pointer to the next syscall.
    let syscall_ptr = syscall_ptr + FailureReason.SIZE;

    // Write the failure reason.
    tempvar start = failure_reason.start;
    assert start[0] = failure_felt;
    assert failure_reason.end = start + 1;
    return ();
}<|MERGE_RESOLUTION|>--- conflicted
+++ resolved
@@ -119,10 +119,6 @@
     }
 
     if (layout == Layout.STARKNET) {
-<<<<<<< HEAD
-        // %{ print("Caught Starknet syscall") %}
-        assert 1 = 0;
-=======
         with output_ptr {
             let output_len = StarknetStateAccess.read_and_decode(
                 params=call_contract_request.calldata_start + 2,
@@ -132,7 +128,6 @@
                 as_be=1,
             );
         }
->>>>>>> 3a886bc7
 
         return ();
     }
