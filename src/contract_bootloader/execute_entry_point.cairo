from starkware.cairo.common.cairo_builtins import (
    BitwiseBuiltin,
    PoseidonBuiltin,
    HashBuiltin,
    KeccakBuiltin,
)
from starkware.cairo.builtin_selection.select_input_builtins import select_input_builtins
from starkware.cairo.common.alloc import alloc
from starkware.cairo.common.find_element import find_element, search_sorted
from starkware.cairo.common.math import assert_not_zero
from starkware.cairo.common.registers import get_ap
from starkware.cairo.common.dict_access import DictAccess
from starkware.starknet.builtins.segment_arena.segment_arena import (
    SegmentArenaBuiltin,
    validate_segment_arena,
)
from starkware.starknet.core.os.builtins import (
    BuiltinEncodings,
    BuiltinParams,
    BuiltinPointers,
    SelectableBuiltins,
    update_builtin_ptrs,
)
from starkware.starknet.core.os.constants import (
    DEFAULT_ENTRY_POINT_SELECTOR,
    ENTRY_POINT_TYPE_CONSTRUCTOR,
    ENTRY_POINT_TYPE_EXTERNAL,
    ENTRY_POINT_TYPE_L1_HANDLER,
)
from src.contract_bootloader.contract_class.compiled_class import (
    CompiledClass,
    CompiledClassEntryPoint,
)
from src.contract_bootloader.execute_syscalls import ExecutionContext, execute_syscalls
from starkware.cairo.common.registers import get_fp_and_pc

// Represents the arguments pushed to the stack before calling an entry point.
struct EntryPointCallArguments {
    gas_builtin: felt,
    syscall_ptr: felt*,
    calldata_start: felt*,
    calldata_end: felt*,
}

// Represents the values returned by a call to an entry point.
struct EntryPointReturnValues {
    gas_builtin: felt,
    syscall_ptr: felt*,
    // The failure_flag is 0 if the execution succeeded and 1 if it failed.
    failure_flag: felt,
    retdata_start: felt*,
    retdata_end: felt*,
}

// Performs a Cairo jump to the function 'execute_syscalls'.
// This function's signature must match the signature of 'execute_syscalls'.
func call_execute_syscalls{
    range_check_ptr,
    bitwise_ptr: BitwiseBuiltin*,
    poseidon_ptr: PoseidonBuiltin*,
    keccak_ptr: KeccakBuiltin*,
    syscall_ptr: felt*,
    builtin_ptrs: BuiltinPointers*,
    pow2_array: felt*,
    evm_memorizer: DictAccess*,
    evm_decoder_ptr: felt***,
    evm_key_hasher_ptr: felt**,
    starknet_memorizer: DictAccess*,
    starknet_decoder_ptr: felt***,
    starknet_key_hasher_ptr: felt**,
}(execution_context: ExecutionContext*, syscall_ptr_end: felt*, dry_run: felt) {
    alloc_locals;
    let (__fp__, _) = get_fp_and_pc();

    if (dry_run == 1) {
        return ();
    }

    execute_syscalls(execution_context=execution_context, syscall_ptr_end=syscall_ptr_end);
    return ();
}

// Returns the CompiledClassEntryPoint, based on 'compiled_class' and 'execution_context'.
func get_entry_point{range_check_ptr}(
    compiled_class: CompiledClass*, execution_context: ExecutionContext*
) -> (entry_point: CompiledClassEntryPoint*) {
    alloc_locals;
    // Get the entry points corresponding to the transaction's type.
    local entry_points: CompiledClassEntryPoint*;
    local n_entry_points: felt;

    tempvar entry_point_type = execution_context.entry_point_type;
    if (entry_point_type == ENTRY_POINT_TYPE_L1_HANDLER) {
        entry_points = compiled_class.l1_handlers;
        n_entry_points = compiled_class.n_l1_handlers;
    } else {
        if (entry_point_type == ENTRY_POINT_TYPE_EXTERNAL) {
            entry_points = compiled_class.external_functions;
            n_entry_points = compiled_class.n_external_functions;
        } else {
            assert entry_point_type = ENTRY_POINT_TYPE_CONSTRUCTOR;
            entry_points = compiled_class.constructors;
            n_entry_points = compiled_class.n_constructors;

            if (n_entry_points == 0) {
                return (entry_point=cast(0, CompiledClassEntryPoint*));
            }
        }
    }

    // The key must be at offset 0.
    static_assert CompiledClassEntryPoint.selector == 0;
    let (entry_point_desc: CompiledClassEntryPoint*, success) = search_sorted(
        array_ptr=cast(entry_points, felt*),
        elm_size=CompiledClassEntryPoint.SIZE,
        n_elms=n_entry_points,
        key=execution_context.execution_info.selector,
    );
    if (success != 0) {
        return (entry_point=entry_point_desc);
    }

    // If the selector was not found, verify that the first entry point is the default entry point,
    // and call it.
    assert_not_zero(n_entry_points);
    assert entry_points[0].selector = DEFAULT_ENTRY_POINT_SELECTOR;
    return (entry_point=&entry_points[0]);
}

// Executes an entry point in a contract.
// The contract entry point is selected based on execution_context.entry_point_type
// and execution_context.execution_info.selector.
//
// Arguments:
// block_context - a global context that is fixed throughout the block.
// execution_context - The context for the current execution.
func execute_entry_point{
    range_check_ptr,
    bitwise_ptr: BitwiseBuiltin*,
    poseidon_ptr: PoseidonBuiltin*,
    keccak_ptr: KeccakBuiltin*,
    builtin_ptrs: BuiltinPointers*,
    builtin_params: BuiltinParams*,
    pow2_array: felt*,
    evm_memorizer: DictAccess*,
    evm_decoder_ptr: felt***,
    evm_key_hasher_ptr: felt**,
    starknet_memorizer: DictAccess*,
    starknet_decoder_ptr: felt***,
    starknet_key_hasher_ptr: felt**,
}(compiled_class: CompiledClass*, execution_context: ExecutionContext*, dry_run: felt) -> (
    retdata_size: felt, retdata: felt*
) {
    alloc_locals;

    let (compiled_class_entry_point: CompiledClassEntryPoint*) = get_entry_point(
        compiled_class=compiled_class, execution_context=execution_context
    );

    if (compiled_class_entry_point == cast(0, CompiledClassEntryPoint*)) {
        // Assert that there is no call data in the case of NOP entry point.
        assert execution_context.calldata_size = 0;
        return (retdata_size=0, retdata=cast(0, felt*));
    }

    let entry_point_offset = compiled_class_entry_point.offset;
    local range_check_ptr = range_check_ptr;
    local contract_entry_point: felt* = compiled_class.bytecode_ptr + entry_point_offset;

    %{
        if '__dict_manager' not in globals():
            from starkware.cairo.common.dict import DictManager
            __dict_manager = DictManager()
    %}

    %{
        if 'syscall_handler' not in globals():
<<<<<<< HEAD
            from contract_bootloader.syscall_handler import SyscallHandler
=======
            from src.contract_bootloader.syscall_handler import SyscallHandler
            if '__dict_manager' not in globals():
                from starkware.cairo.common.dict import DictManager
                __dict_manager = DictManager()
>>>>>>> 3a886bc7
            syscall_handler = SyscallHandler(segments=segments, dict_manager=__dict_manager)
    %}

    tempvar syscall_ptr: felt* = nondet %{ segments.add() %};

    %{ syscall_handler.set_syscall_ptr(syscall_ptr=ids.syscall_ptr) %}

    let builtin_ptrs: BuiltinPointers* = prepare_builtin_ptrs_for_execute(builtin_ptrs);

    let n_builtins = BuiltinEncodings.SIZE;
    local calldata_start: felt* = execution_context.calldata;
    local calldata_end: felt* = calldata_start + execution_context.calldata_size;
    local entry_point_n_builtins = compiled_class_entry_point.n_builtins;
    local entry_point_builtin_list: felt* = compiled_class_entry_point.builtin_list;
    // Call select_input_builtins to push the relevant builtin pointer arguments on the stack.
    select_input_builtins(
        all_encodings=builtin_params.builtin_encodings,
        all_ptrs=builtin_ptrs,
        n_all_builtins=n_builtins,
        selected_encodings=entry_point_builtin_list,
        n_selected_builtins=entry_point_n_builtins,
    );

    // Use tempvar to pass the rest of the arguments to contract_entry_point().
    let current_ap = ap;
    tempvar args = EntryPointCallArguments(
        gas_builtin=2 ** 64 - 1,
        syscall_ptr=syscall_ptr,
        calldata_start=calldata_start,
        calldata_end=calldata_end,
    );
    static_assert ap == current_ap + EntryPointCallArguments.SIZE;

    %{ vm_enter_scope({'syscall_handler': syscall_handler}) %}
    call abs contract_entry_point;
    %{ vm_exit_scope() %}

    // Retrieve returned_builtin_ptrs_subset.
    // Note that returned_builtin_ptrs_subset cannot be set in a hint because doing so will allow a
    // malicious prover to lie about the storage changes of a valid contract.
    let (ap_val) = get_ap();
    local return_values_ptr: felt* = ap_val - EntryPointReturnValues.SIZE;
    local returned_builtin_ptrs_subset: felt* = return_values_ptr - entry_point_n_builtins;
    local entry_point_return_values: EntryPointReturnValues* = cast(
        return_values_ptr, EntryPointReturnValues*
    );
    assert entry_point_return_values.failure_flag = 0;
    let remaining_gas = entry_point_return_values.gas_builtin;
    let retdata_start = entry_point_return_values.retdata_start;
    let retdata_end = entry_point_return_values.retdata_end;

    let return_builtin_ptrs = update_builtin_ptrs(
        builtin_params=builtin_params,
        builtin_ptrs=builtin_ptrs,
        n_selected_builtins=entry_point_n_builtins,
        selected_encodings=entry_point_builtin_list,
        selected_ptrs=returned_builtin_ptrs_subset,
    );

    // Validate the segment_arena builtin.
    // Note that as the segment_arena pointer points to the first unused element, we need to
    // take segment_arena[-1] to get the actual values.
    tempvar prev_segment_arena = &builtin_ptrs.selectable.segment_arena[-1];
    tempvar current_segment_arena = &return_builtin_ptrs.selectable.segment_arena[-1];
    assert prev_segment_arena.infos = current_segment_arena.infos;
    validate_segment_arena(segment_arena=current_segment_arena);

    let builtin_ptrs = return_builtin_ptrs;

    let pedersen_ptr = cast(builtin_ptrs.selectable.pedersen, HashBuiltin*);
    let ecdsa_ptr = builtin_ptrs.selectable.ecdsa;
    let bitwise_ptr = builtin_ptrs.selectable.bitwise;
    let ec_op_ptr = builtin_ptrs.selectable.ec_op;
    let keccak_ptr = builtin_ptrs.non_selectable.keccak;
    let poseidon_ptr = cast(builtin_ptrs.selectable.poseidon, PoseidonBuiltin*);

    with syscall_ptr {
        call_execute_syscalls(
            execution_context=execution_context,
            syscall_ptr_end=entry_point_return_values.syscall_ptr,
            dry_run=dry_run,
        );
    }

    return (retdata_size=retdata_end - retdata_start, retdata=retdata_start);
}

// Prepares the builtin pointer for the execution of an entry point.
// In particular, restarts the SegmentArenaBuiltin struct if it was previously used.
func prepare_builtin_ptrs_for_execute(builtin_ptrs: BuiltinPointers*) -> BuiltinPointers* {
    let selectable_builtins = &builtin_ptrs.selectable;
    tempvar segment_arena_ptr = selectable_builtins.segment_arena;
    tempvar prev_segment_arena = &segment_arena_ptr[-1];

    // If no segment was allocated, we don't need to restart the struct.
    tempvar prev_n_segments = prev_segment_arena.n_segments;
    if (prev_n_segments == 0) {
        return builtin_ptrs;
    }

    assert segment_arena_ptr[0] = SegmentArenaBuiltin(
        infos=&prev_segment_arena.infos[prev_n_segments], n_segments=0, n_finalized=0
    );
    let segment_arena_ptr = &segment_arena_ptr[1];
    return new BuiltinPointers(
        selectable=SelectableBuiltins(
            pedersen=selectable_builtins.pedersen,
            range_check=selectable_builtins.range_check,
            ecdsa=selectable_builtins.ecdsa,
            bitwise=selectable_builtins.bitwise,
            ec_op=selectable_builtins.ec_op,
            poseidon=selectable_builtins.poseidon,
            segment_arena=segment_arena_ptr,
        ),
        non_selectable=builtin_ptrs.non_selectable,
    );
}<|MERGE_RESOLUTION|>--- conflicted
+++ resolved
@@ -175,14 +175,7 @@
 
     %{
         if 'syscall_handler' not in globals():
-<<<<<<< HEAD
             from contract_bootloader.syscall_handler import SyscallHandler
-=======
-            from src.contract_bootloader.syscall_handler import SyscallHandler
-            if '__dict_manager' not in globals():
-                from starkware.cairo.common.dict import DictManager
-                __dict_manager = DictManager()
->>>>>>> 3a886bc7
             syscall_handler = SyscallHandler(segments=segments, dict_manager=__dict_manager)
     %}
 
