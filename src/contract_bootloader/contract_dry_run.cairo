%builtins output pedersen range_check ecdsa bitwise ec_op keccak poseidon

from starkware.cairo.common.cairo_builtins import (
    HashBuiltin,
    PoseidonBuiltin,
    BitwiseBuiltin,
    KeccakBuiltin,
    SignatureBuiltin,
    EcOpBuiltin,
)
from starkware.cairo.common.alloc import alloc
from starkware.cairo.common.uint256 import Uint256
from starkware.cairo.common.dict_access import DictAccess
from starkware.cairo.common.default_dict import default_dict_new, default_dict_finalize
from starkware.cairo.common.builtin_keccak.keccak import keccak, keccak_bigend
from src.contract_bootloader.contract_class.compiled_class import CompiledClass, compiled_class_hash
from src.contract_bootloader.contract_bootloader import (
    run_contract_bootloader,
    compute_program_hash,
)
from starkware.cairo.common.memcpy import memcpy

struct DryRunOutput {
    program_hash: felt,
    result: Uint256,
}

func main{
    output_ptr: felt*,
    pedersen_ptr: HashBuiltin*,
    range_check_ptr,
    ecdsa_ptr,
    bitwise_ptr: BitwiseBuiltin*,
    ec_op_ptr,
    keccak_ptr: KeccakBuiltin*,
    poseidon_ptr: PoseidonBuiltin*,
}() {
    alloc_locals;

    %{
        from tools.py.schema import HDPDryRunInput
<<<<<<< HEAD
=======

        print("Starting Dry Run")

        # Load the dry run input
>>>>>>> 3a886bc7
        dry_run_input = HDPDryRunInput.Schema().load(program_input)
        params = dry_run_input.params
        compiled_class = dry_run_input.compiled_class
    %}

    local params_len: felt;
    let (params) = alloc();
    local compiled_class: CompiledClass*;

    %{
<<<<<<< HEAD
        from contract_bootloader.contract_class.compiled_class_hash_utils import get_compiled_class_struct
        ids.compiled_class = segments.gen_arg(get_compiled_class_struct(compiled_class=compiled_class))
    %}
=======
        from starkware.starknet.core.os.contract_class.compiled_class_hash import create_bytecode_segment_structure
        from src.contract_bootloader.contract_class.compiled_class_hash_utils import get_compiled_class_struct
>>>>>>> 3a886bc7

    %{
        ids.params_len = len(params)
        segments.write_arg(ids.params, [param.value for param in params])
    %}

    let (builtin_costs: felt*) = alloc();
    assert builtin_costs[0] = 0;
    assert builtin_costs[1] = 0;
    assert builtin_costs[2] = 0;
    assert builtin_costs[3] = 0;
    assert builtin_costs[4] = 0;

    assert compiled_class.bytecode_ptr[compiled_class.bytecode_length] = 0x208b7fff7fff7ffe;
    assert compiled_class.bytecode_ptr[compiled_class.bytecode_length + 1] = cast(
        builtin_costs, felt
    );

    let (local program_hash) = compiled_class_hash(compiled_class=compiled_class);

    %{ print("program_hash", hex(ids.program_hash)) %}

    %{
        vm_load_program(
            compiled_class.get_runnable_program(entrypoint_builtins=[]),
            ids.compiled_class.bytecode_ptr
        )
    %}

    let (local evm_memorizer) = default_dict_new(default_value=7);
    let (local starknet_memorizer) = default_dict_new(default_value=7);
    tempvar pow2_array: felt* = nondet %{ segments.add() %};

    %{
<<<<<<< HEAD
=======
        from src.contract_bootloader.dryrun_syscall_handler import DryRunSyscallHandler

>>>>>>> 3a886bc7
        if '__dict_manager' not in globals():
            from starkware.cairo.common.dict import DictManager
            __dict_manager = DictManager()
    %}

    %{
        from contract_bootloader.dryrun_syscall_handler import DryRunSyscallHandler
        syscall_handler = DryRunSyscallHandler(segments=segments, dict_manager=__dict_manager)
    %}

    tempvar calldata: felt* = nondet %{ segments.add() %};

    assert calldata[0] = nondet %{ ids.evm_memorizer.address_.segment_index %};
    assert calldata[1] = nondet %{ ids.evm_memorizer.address_.offset %};
    assert calldata[2] = nondet %{ ids.starknet_memorizer.address_.segment_index %};
    assert calldata[3] = nondet %{ ids.starknet_memorizer.address_.offset %};

    memcpy(dst=calldata + 4, src=params, len=params_len);
    let calldata_size = 4 + params_len;

    let (evm_decoder_ptr: felt***) = alloc();
    let (starknet_decoder_ptr: felt***) = alloc();
    let (evm_key_hasher_ptr: felt**) = alloc();
    let (starknet_key_hasher_ptr: felt**) = alloc();

    with evm_memorizer, starknet_memorizer, pow2_array, evm_decoder_ptr, starknet_decoder_ptr, evm_key_hasher_ptr, starknet_key_hasher_ptr {
        let (retdata_size, retdata) = run_contract_bootloader(
            compiled_class=compiled_class, calldata_size=calldata_size, calldata=calldata, dry_run=1
        );
    }
<<<<<<< HEAD
    assert retdata_size = 2;
    local result: Uint256 = Uint256(low=retdata[0], high=retdata[1]);

    %{ print("result", [hex(ids.result.low), hex(ids.result.high)]) %}

    // Write DryRunOutput to output.
    assert [cast(output_ptr, DryRunOutput*)] = DryRunOutput(
        program_hash=program_hash,
        result=result
    );
    let output_ptr = output_ptr + DryRunOutput.SIZE;
=======

    %{
        import json
        list = list()
        dictionary = dict()

        dictionary["fetch_keys"] = syscall_handler.fetch_keys_dict()

        if ids.retdata_size == 2:
            dictionary["result"] = {
                "low": hex(memory[ids.retdata]),
                "high": hex(memory[ids.retdata + 1])
            }
        else:
            high, low = divmod(memory[ids.retdata], 2**128)
            dictionary["result"] = {
                "low": hex(low),
                "high": hex(high)
            }

        dictionary["program_hash"] = hex(ids.program_hash)

        print("Dry Run Result", dictionary["result"])

        list.append(dictionary)

        with open(dry_run_output_path, 'w') as json_file:
            json.dump(list, json_file)
    %}
>>>>>>> 3a886bc7

    return ();
}<|MERGE_RESOLUTION|>--- conflicted
+++ resolved
@@ -39,13 +39,6 @@
 
     %{
         from tools.py.schema import HDPDryRunInput
-<<<<<<< HEAD
-=======
-
-        print("Starting Dry Run")
-
-        # Load the dry run input
->>>>>>> 3a886bc7
         dry_run_input = HDPDryRunInput.Schema().load(program_input)
         params = dry_run_input.params
         compiled_class = dry_run_input.compiled_class
@@ -56,14 +49,9 @@
     local compiled_class: CompiledClass*;
 
     %{
-<<<<<<< HEAD
         from contract_bootloader.contract_class.compiled_class_hash_utils import get_compiled_class_struct
         ids.compiled_class = segments.gen_arg(get_compiled_class_struct(compiled_class=compiled_class))
     %}
-=======
-        from starkware.starknet.core.os.contract_class.compiled_class_hash import create_bytecode_segment_structure
-        from src.contract_bootloader.contract_class.compiled_class_hash_utils import get_compiled_class_struct
->>>>>>> 3a886bc7
 
     %{
         ids.params_len = len(params)
@@ -98,11 +86,6 @@
     tempvar pow2_array: felt* = nondet %{ segments.add() %};
 
     %{
-<<<<<<< HEAD
-=======
-        from src.contract_bootloader.dryrun_syscall_handler import DryRunSyscallHandler
-
->>>>>>> 3a886bc7
         if '__dict_manager' not in globals():
             from starkware.cairo.common.dict import DictManager
             __dict_manager = DictManager()
@@ -133,7 +116,6 @@
             compiled_class=compiled_class, calldata_size=calldata_size, calldata=calldata, dry_run=1
         );
     }
-<<<<<<< HEAD
     assert retdata_size = 2;
     local result: Uint256 = Uint256(low=retdata[0], high=retdata[1]);
 
@@ -145,37 +127,6 @@
         result=result
     );
     let output_ptr = output_ptr + DryRunOutput.SIZE;
-=======
-
-    %{
-        import json
-        list = list()
-        dictionary = dict()
-
-        dictionary["fetch_keys"] = syscall_handler.fetch_keys_dict()
-
-        if ids.retdata_size == 2:
-            dictionary["result"] = {
-                "low": hex(memory[ids.retdata]),
-                "high": hex(memory[ids.retdata + 1])
-            }
-        else:
-            high, low = divmod(memory[ids.retdata], 2**128)
-            dictionary["result"] = {
-                "low": hex(low),
-                "high": hex(high)
-            }
-
-        dictionary["program_hash"] = hex(ids.program_hash)
-
-        print("Dry Run Result", dictionary["result"])
-
-        list.append(dictionary)
-
-        with open(dry_run_output_path, 'w') as json_file:
-            json.dump(list, json_file)
-    %}
->>>>>>> 3a886bc7
 
     return ();
 }