from starkware.cairo.common.cairo_builtins import BitwiseBuiltin
<<<<<<< HEAD
from starkware.cairo.common.uint256 import Uint256, word_reverse_endian
from starkware.cairo.common.alloc import alloc
from src.libs.utils import felt_divmod
from src.libs.rlp_little import extract_byte_at_pos, extract_n_bytes_from_le_64_chunks_array
from src.hdp.utils import reverse_small_chunk_endianess
=======
from src.libs.utils import felt_divmod
from src.libs.rlp_little import extract_byte_at_pos, extract_n_bytes_from_le_64_chunks_array
from src.hdp.utils import reverse_small_chunk_endianess
from starkware.cairo.common.alloc import alloc
from starkware.cairo.common.uint256 import Uint256, word_reverse_endian
>>>>>>> e6c88965

// retrieves an element from an RLP encoded list. The element is selected via its index in the list.
// The validity of RLP is not checked in this function.
// Params:
// - rlp: the rlp encoded state array
// - field: the index of the value to retrieve
// - item_starts_at_byte: the byte at which the item starts. this skips the RLP list prefix
// - counter: the current counter of the recursive function
// Returns: LE 8bytes array of the value + the length of the array
func retrieve_from_rlp_list_via_idx{
    range_check_ptr, bitwise_ptr: BitwiseBuiltin*, pow2_array: felt*
}(rlp: felt*, field: felt, item_starts_at_byte: felt, counter: felt) -> (
    res: felt*, res_len: felt, bytes_len: felt
) {
    alloc_locals;

    let (item_starts_at_word, item_start_offset) = felt_divmod(item_starts_at_byte, 8);

    let current_item = extract_byte_at_pos(rlp[item_starts_at_word], item_start_offset, pow2_array);

    local item_type: felt;
    %{
        #print("current item:", hex(ids.current_item))
        if ids.current_item <= 0x7f:
            ids.item_type = 0 # single byte
        elif 0x80 <= ids.current_item <= 0xb6:
            ids.item_type = 1 # short string
        elif 0xb7 <= ids.current_item <= 0xbf:
            ids.item_type = 2 # long string
        elif 0xc0 <= ids.current_item <= 0xf6:
            ids.item_type = 3 # short list
        elif 0xf7 <= ids.current_item <= 0xff:
            ids.item_type = 4 # long list
        else:
            assert False, "Invalid RLP item"
    %}

    local current_value_len: felt;
    local current_value_starts_at_byte: felt;
    local next_item_starts_at_byte: felt;

    // Single Byte
    if (item_type == 0) {
        assert [range_check_ptr] = 0x7f - current_item;
        assert current_value_len = 1;
        assert current_value_starts_at_byte = item_starts_at_byte;
        assert next_item_starts_at_byte = current_value_starts_at_byte + current_value_len;
        tempvar range_check_ptr = range_check_ptr + 1;
    } else {
        tempvar range_check_ptr = range_check_ptr;
    }

    // Short String
    if (item_type == 1) {
        assert [range_check_ptr] = current_item - 0x80;
        assert [range_check_ptr + 1] = 0xb7 - current_item;
        assert current_value_len = current_item - 0x80;
        assert current_value_starts_at_byte = item_starts_at_byte + 1;
        assert next_item_starts_at_byte = current_value_starts_at_byte + current_value_len;
<<<<<<< HEAD

        tempvar range_check_ptr = range_check_ptr + 2;
    } else {
        tempvar range_check_ptr = range_check_ptr;
    }

    // Short List
    if (item_type == 3) {
        assert [range_check_ptr] = current_item - 0xc0;
        assert [range_check_ptr + 1] = 0xf7 - current_item;
        assert current_value_len = current_item - 0xc0;
        assert current_value_starts_at_byte = item_starts_at_byte + 1;
        assert next_item_starts_at_byte = current_value_starts_at_byte + current_value_len;
=======
>>>>>>> e6c88965

        tempvar range_check_ptr = range_check_ptr + 2;
    } else {
        tempvar range_check_ptr = range_check_ptr;
    }

<<<<<<< HEAD
=======
    // Short List
    if (item_type == 3) {
        assert [range_check_ptr] = current_item - 0xc0;
        assert [range_check_ptr + 1] = 0xf7 - current_item;
        assert current_value_len = current_item - 0xc0;
        assert current_value_starts_at_byte = item_starts_at_byte + 1;
        assert next_item_starts_at_byte = current_value_starts_at_byte + current_value_len;

        tempvar range_check_ptr = range_check_ptr + 2;
    } else {
        tempvar range_check_ptr = range_check_ptr;
    }

>>>>>>> e6c88965
    // Long String
    if (item_type == 2) {
        assert [range_check_ptr] = current_item - 0xb7;
        assert [range_check_ptr + 1] = 0xbf - current_item;
        tempvar range_check_ptr = range_check_ptr + 2;
        let len_len = current_item - 0xb7;

        let value_len = decode_value_len(
            rlp=rlp, item_starts_at_byte=item_starts_at_byte, len_len=len_len, pow2_array=pow2_array
        );

        assert current_value_len = value_len;
        assert current_value_starts_at_byte = item_starts_at_byte + len_len + 1;
        assert next_item_starts_at_byte = current_value_starts_at_byte + current_value_len;
        tempvar range_check_ptr = range_check_ptr;
    } else {
        tempvar range_check_ptr = range_check_ptr;
    }

    // Long List
    if (item_type == 4) {
        assert [range_check_ptr] = current_item - 0xf8;
        assert [range_check_ptr + 1] = 0xff - current_item;
        tempvar range_check_ptr = range_check_ptr + 2;
        let len_len = current_item - 0xf8;

        let item_len = decode_value_len(
            rlp=rlp, item_starts_at_byte=item_starts_at_byte, len_len=len_len, pow2_array=pow2_array
        );

        assert current_value_len = item_len;
        assert current_value_starts_at_byte = item_starts_at_byte + len_len + 1;
        assert next_item_starts_at_byte = current_value_starts_at_byte + current_value_len;
        tempvar range_check_ptr = range_check_ptr;
    } else {
        tempvar range_check_ptr = range_check_ptr;
    }

    if (field == counter) {
        if (current_value_len == 0) {
            let (res: felt*) = alloc();
            assert res[0] = 0;
            return (res=res, res_len=1, bytes_len=1);
        } else {
            let (word, offset) = felt_divmod(current_value_starts_at_byte, 8);
            let (res, res_len) = extract_n_bytes_from_le_64_chunks_array(
                array=rlp,
                start_word=word,
                start_offset=offset,
                n_bytes=current_value_len,
                pow2_array=pow2_array,
            );
            return (res=res, res_len=res_len, bytes_len=current_value_len);
        }
    } else {
        return retrieve_from_rlp_list_via_idx(
            rlp=rlp, field=field, item_starts_at_byte=next_item_starts_at_byte, counter=counter + 1
        );
    }
}
<<<<<<< HEAD

// decodes the length prefix of an RLP value. This is used for long strings and lists.
// A prefix larger then 56bits will cause the function to fail. Should be sufficient for the current use case.
func decode_value_len{range_check_ptr}(
    rlp: felt*, item_starts_at_byte: felt, len_len: felt, pow2_array: felt*
) -> felt {
    let (word, offset) = felt_divmod(item_starts_at_byte + 1, 8);

=======

// decodes the length prefix of an RLP value. This is used for long strings and lists.
// A prefix larger then 56bits will cause the function to fail. Should be sufficient for the current use case.
func decode_value_len{range_check_ptr}(
    rlp: felt*, item_starts_at_byte: felt, len_len: felt, pow2_array: felt*
) -> felt {
    let (word, offset) = felt_divmod(item_starts_at_byte + 1, 8);

>>>>>>> e6c88965
    let (current_value_len_list, _) = extract_n_bytes_from_le_64_chunks_array(
        array=rlp, start_word=word, start_offset=offset, n_bytes=len_len, pow2_array=pow2_array
    );

    return reverse_small_chunk_endianess(current_value_len_list[0], len_len);
}

// decodes an rlp word to a uint256
// Inputs:
// - elements: u64 le chunks containing the rlp word
// - elements_bytes_len: the number of bytes of the elements
// Outputs:
// - the decoded uint256
func decode_rlp_word_to_uint256{range_check_ptr, bitwise_ptr: BitwiseBuiltin*, pow2_array: felt*}(
    elements: felt*, elements_bytes_len: felt
) -> Uint256 {
    alloc_locals;
    // if its a single byte, we can just return it
    if (elements_bytes_len == 1) {
        return (Uint256(low=0, high=elements[0] * pow2_array[120]));
    }

    // fetch length from rlp prefix
    let prefix = extract_byte_at_pos{bitwise_ptr=bitwise_ptr}(elements[0], 0, pow2_array);
    local result_bytes_len = prefix - 0x80;  // works since word has max. 32 bytes

    let (result_chunks, result_len) = extract_n_bytes_from_le_64_chunks_array(
        array=elements,
        start_word=0,
        start_offset=1,
        n_bytes=result_bytes_len,
        pow2_array=pow2_array,
    );

    // convert to uint256
    let result = le_u64_array_to_uint256(
        elements=result_chunks, elements_len=result_len, bytes_len=result_bytes_len
    );

    return result;
}

// Converts a LE 8-bytes chunks to uint256. Converts between [1-4] chunks
// This function should be used for decoding RLP values, as it can deal with arbitrary length values.
// The to_be flag can be used to convert the result to BE.
func le_u64_array_to_uint256{range_check_ptr, bitwise_ptr: BitwiseBuiltin*, pow2_array: felt*}(
    elements: felt*, elements_len: felt, bytes_len: felt
) -> Uint256 {
    alloc_locals;
    local value: Uint256;

    if (elements_len == 1) {
        let high = elements[0] * pow2_array[(16 - bytes_len) * 8];
        assert value = Uint256(low=0, high=high);
    }

    if (elements_len == 2) {
        assert value = Uint256(
            low=0,
            high=(elements[1] * pow2_array[64] + elements[0]) * pow2_array[(16 - bytes_len) * 8],
        );
    }

    // For values larger then 16 bytes, we need to shift the chunks to the left.
    let (_, local offset) = felt_divmod(bytes_len, 8);  // calculate the offset from the bytes_len
    let (le_shifted) = shift_for_le_uint256(elements, elements_len, offset);

    // tempvar range_check_ptr = range_check_ptr;
    if (elements_len == 3) {
        assert value = Uint256(
            low=le_shifted[0] * pow2_array[64], high=le_shifted[2] * pow2_array[64] + le_shifted[1]
        );
    }

    if (elements_len == 4) {
        assert value = Uint256(
            low=le_shifted[1] * pow2_array[64] + le_shifted[0],
            high=le_shifted[3] * pow2_array[64] + le_shifted[2],
        );
    }

    return (value);
}

func shift_for_le_uint256{range_check_ptr, bitwise_ptr: BitwiseBuiltin*, pow2_array: felt*}(
    value: felt*, value_len: felt, offset: felt
) -> (shifted: felt*) {
    alloc_locals;
    let (local result: felt*) = alloc();

    if (offset == 0) {
        return (shifted=value);
    }

    let devisor = pow2_array[offset * 8];
    let shifter = pow2_array[(8 - offset) * 8];

    tempvar current_word = 0;
    tempvar n_processed_words = 0;
    tempvar i = 0;

    loop:
    let i = [ap - 1];
    let n_processed_words = [ap - 2];
    let current_word = [ap - 3];

    %{ memory[ap] = 1 if (ids.value_len - ids.n_processed_words == 0) else 0 %}
    jmp end_loop if [ap] != 0, ap++;

    // Inlined felt_divmod (unsigned_div_rem).
    let q = [ap];
    let r = [ap + 1];
    %{
        ids.q, ids.r = divmod(memory[ids.value + ids.i], ids.devisor)
        #print(f"val={memory[ids.value + ids.i]} q={ids.q} r={ids.r} i={ids.i}")
    %}
    ap += 2;
    tempvar offset = 3 * n_processed_words;
    assert [range_check_ptr + offset] = q;
    assert [range_check_ptr + offset + 1] = r;
    assert [range_check_ptr + offset + 2] = devisor - r - 1;
    assert q * devisor + r = value[i];
    // done inlining felt_divmod.

    assert result[n_processed_words] = current_word + r * shifter;
    [ap] = q, ap++;
    [ap] = n_processed_words + 1, ap++;
    [ap] = i + 1, ap++;

    jmp loop;

    end_loop:
    assert value_len = n_processed_words;
    tempvar range_check_ptr = range_check_ptr + 3 * n_processed_words;
    assert current_word = 0;

    return (shifted=result);
}<|MERGE_RESOLUTION|>--- conflicted
+++ resolved
@@ -1,17 +1,9 @@
 from starkware.cairo.common.cairo_builtins import BitwiseBuiltin
-<<<<<<< HEAD
-from starkware.cairo.common.uint256 import Uint256, word_reverse_endian
-from starkware.cairo.common.alloc import alloc
-from src.libs.utils import felt_divmod
-from src.libs.rlp_little import extract_byte_at_pos, extract_n_bytes_from_le_64_chunks_array
-from src.hdp.utils import reverse_small_chunk_endianess
-=======
 from src.libs.utils import felt_divmod
 from src.libs.rlp_little import extract_byte_at_pos, extract_n_bytes_from_le_64_chunks_array
 from src.hdp.utils import reverse_small_chunk_endianess
 from starkware.cairo.common.alloc import alloc
 from starkware.cairo.common.uint256 import Uint256, word_reverse_endian
->>>>>>> e6c88965
 
 // retrieves an element from an RLP encoded list. The element is selected via its index in the list.
 // The validity of RLP is not checked in this function.
@@ -71,7 +63,6 @@
         assert current_value_len = current_item - 0x80;
         assert current_value_starts_at_byte = item_starts_at_byte + 1;
         assert next_item_starts_at_byte = current_value_starts_at_byte + current_value_len;
-<<<<<<< HEAD
 
         tempvar range_check_ptr = range_check_ptr + 2;
     } else {
@@ -85,30 +76,12 @@
         assert current_value_len = current_item - 0xc0;
         assert current_value_starts_at_byte = item_starts_at_byte + 1;
         assert next_item_starts_at_byte = current_value_starts_at_byte + current_value_len;
-=======
->>>>>>> e6c88965
-
-        tempvar range_check_ptr = range_check_ptr + 2;
-    } else {
-        tempvar range_check_ptr = range_check_ptr;
-    }
-
-<<<<<<< HEAD
-=======
-    // Short List
-    if (item_type == 3) {
-        assert [range_check_ptr] = current_item - 0xc0;
-        assert [range_check_ptr + 1] = 0xf7 - current_item;
-        assert current_value_len = current_item - 0xc0;
-        assert current_value_starts_at_byte = item_starts_at_byte + 1;
-        assert next_item_starts_at_byte = current_value_starts_at_byte + current_value_len;
-
-        tempvar range_check_ptr = range_check_ptr + 2;
-    } else {
-        tempvar range_check_ptr = range_check_ptr;
-    }
-
->>>>>>> e6c88965
+
+        tempvar range_check_ptr = range_check_ptr + 2;
+    } else {
+        tempvar range_check_ptr = range_check_ptr;
+    }
+
     // Long String
     if (item_type == 2) {
         assert [range_check_ptr] = current_item - 0xb7;
@@ -169,7 +142,6 @@
         );
     }
 }
-<<<<<<< HEAD
 
 // decodes the length prefix of an RLP value. This is used for long strings and lists.
 // A prefix larger then 56bits will cause the function to fail. Should be sufficient for the current use case.
@@ -178,16 +150,6 @@
 ) -> felt {
     let (word, offset) = felt_divmod(item_starts_at_byte + 1, 8);
 
-=======
-
-// decodes the length prefix of an RLP value. This is used for long strings and lists.
-// A prefix larger then 56bits will cause the function to fail. Should be sufficient for the current use case.
-func decode_value_len{range_check_ptr}(
-    rlp: felt*, item_starts_at_byte: felt, len_len: felt, pow2_array: felt*
-) -> felt {
-    let (word, offset) = felt_divmod(item_starts_at_byte + 1, 8);
-
->>>>>>> e6c88965
     let (current_value_len_list, _) = extract_n_bytes_from_le_64_chunks_array(
         array=rlp, start_word=word, start_offset=offset, n_bytes=len_len, pow2_array=pow2_array
     );
