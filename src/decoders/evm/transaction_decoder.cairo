from starkware.cairo.common.cairo_builtins import PoseidonBuiltin, BitwiseBuiltin
from starkware.cairo.common.alloc import alloc
from starkware.cairo.common.uint256 import Uint256, uint256_reverse_endian, felt_to_uint256
from starkware.cairo.common.cairo_keccak.keccak import cairo_keccak_bigend as keccak_bigend
from starkware.cairo.common.cairo_secp.bigint import uint256_to_bigint
from starkware.cairo.common.cairo_keccak.keccak import finalize_keccak
from starkware.cairo.common.registers import get_fp_and_pc
from starkware.cairo.common.cairo_secp.signature import (
    recover_public_key,
    public_key_point_to_eth_address,
)

from packages.eth_essentials.lib.rlp_little import (
    extract_byte_at_pos,
    extract_n_bytes_from_le_64_chunks_array,
)

from src.utils.rlp import (
    rlp_list_retrieve,
    le_chunks_to_uint256,
    prepend_le_chunks,
    append_be_chunk,
    get_rlp_list_meta,
    get_rlp_list_bytes_len,
    le_chunks_to_be_uint256,
    get_rlp_len,
)
from src.types import ChainInfo
from src.utils.utils import get_felt_bytes_len, reverse_chunk_endianess
from src.utils.chain_info import fetch_chain_info
from starkware.cairo.common.registers import get_label_location

struct TransactionKey {
    chain_id: felt,
    block_number: felt,
    transaction_index: felt,
}

namespace TransactionField {
    const NONCE = 0;
    const GAS_PRICE = 1;
    const GAS_LIMIT = 2;
    const RECEIVER = 3;
    const VALUE = 4;
    const INPUT = 5;
    const V = 6;
    const R = 7;
    const S = 8;
    const CHAIN_ID = 9;
    const ACCESS_LIST = 10;
    const MAX_FEE_PER_GAS = 11;
    const MAX_PRIORITY_FEE_PER_GAS = 12;
    const MAX_FEE_PER_BLOB_GAS = 13;
    const BLOB_VERSIONED_HASHES = 14;
    const TX_TYPE = 15;
    const SENDER = 16;
    const HASH = 17;
}

namespace TransactionType {
    const LEGACY = 0;
    const EIP2930 = 1;
    const EIP1559 = 2;
    const EIP4844 = 3;
}

namespace TransactionDecoder {
    // Returns the TX field as BE uint256
    func get_field{
        keccak_ptr: felt*, range_check_ptr, bitwise_ptr: BitwiseBuiltin*, pow2_array: felt*
    }(rlp: felt*, field: felt, key: TransactionKey*) -> (res_array: felt*, res_len: felt) {
        let (tx_type, rlp_start_offset) = open_tx_envelope(rlp);
        let (res_array, res_len) = _get_field(rlp, field, rlp_start_offset, tx_type, key.chain_id);
        return (res_array=res_array, res_len=res_len);
    }

    func _get_field{
<<<<<<< HEAD
        keccak_ptr: KeccakBuiltin*, range_check_ptr, bitwise_ptr: BitwiseBuiltin*, pow2_array: felt*
    }(rlp: felt*, field: felt, rlp_start_offset: felt, tx_type: felt, chain_id: felt) -> (
        res_array: felt*, res_len: felt
    ) {
=======
        keccak_ptr: felt*, range_check_ptr, bitwise_ptr: BitwiseBuiltin*, pow2_array: felt*
    }(rlp: felt*, field: felt, rlp_start_offset: felt, tx_type: felt, chain_id: felt) -> (res_array: felt*, res_len: felt) {
>>>>>>> 3864f0cc
        alloc_locals;
        let (__fp__, _) = get_fp_and_pc();

        if (field == TransactionField.TX_TYPE) {
            local result: Uint256 = (Uint256(low=tx_type, high=0));
            return (res_array=&result, res_len=2);
        }

        if (field == TransactionField.SENDER) {
            let sender_felt = TransactionSender.derive(rlp, rlp_start_offset, tx_type, chain_id);
            let value: Uint256 = felt_to_uint256(sender_felt);
            local result: Uint256 = (Uint256(low=value.low, high=value.high));
            return (res_array=&result, res_len=2);
        }

        if (field == TransactionField.HASH) {
            let rlp_len = get_rlp_len(rlp, rlp_start_offset);
            let (local result) = keccak_bigend(rlp, rlp_len + rlp_start_offset);
            return (res_array=&result, res_len=2);
        }

        if (field == TransactionField.INPUT) {
            assert 1 = 0;  // returns as felt
        }

        if (field == TransactionField.ACCESS_LIST) {
            assert 1 = 0;  // returns as felt
        }

        if (field == TransactionField.BLOB_VERSIONED_HASHES) {
            assert 1 = 0;  // returns as felt
        }

        let (local value_start_offset) = get_rlp_list_meta(rlp, rlp_start_offset);
        let field_index = TxTypeFieldMap.get_field_index(tx_type, field);

        let (res, res_len, bytes_len) = rlp_list_retrieve(rlp, field_index, value_start_offset, 0);
        let (local result) = le_chunks_to_be_uint256(res, res_len, bytes_len);
        return (res_array=&result, res_len=2);
    }

    func get_field_and_bytes_len{range_check_ptr, bitwise_ptr: BitwiseBuiltin*, pow2_array: felt*}(
        rlp: felt*, field: felt, rlp_start_offset: felt, tx_type: felt
    ) -> (value: Uint256, bytes_len: felt) {
        alloc_locals;
        if (field == TransactionField.RECEIVER) {
            assert 1 = 0;  // returns as felt
        }

        if (field == TransactionField.INPUT) {
            assert 1 = 0;  // returns as felt
        }

        if (field == TransactionField.ACCESS_LIST) {
            assert 1 = 0;  // returns as felt
        }

        if (field == TransactionField.BLOB_VERSIONED_HASHES) {
            assert 1 = 0;  // returns as felt
        }

        let (local value_start_offset) = get_rlp_list_meta(rlp, rlp_start_offset);
        let field_index = TxTypeFieldMap.get_field_index(tx_type, field);

        let (local res, res_len, bytes_len) = rlp_list_retrieve(
            rlp, field_index, value_start_offset, 0
        );
        let value = le_chunks_to_uint256(res, res_len, bytes_len);
        return (value=value, bytes_len=bytes_len);
    }

    // Opens the EIP-2718 transaction envelope. It returns the transaction type and the index where the RLP-encoded payload starts.
    // Inputs:
    // - item: The eveloped transaction
    // Outputs:
    // - tx_type: The type of the transaction
    // - rlp_start_offset: The index where the RLP-encoded payload starts
    func open_tx_envelope{range_check_ptr, pow2_array: felt*, bitwise_ptr: BitwiseBuiltin*}(
        item: felt*
    ) -> (tx_type: felt, rlp_start_offset: felt) {
        alloc_locals;

        let first_byte = extract_byte_at_pos(item[0], 0, pow2_array);
        let second_byte = extract_byte_at_pos(item[0], 1, pow2_array);

        local has_type_prefix: felt;
        %{
            # typed transactions have a type prefix in this range [1, 3]
            if 0x0 < ids.first_byte < 0x04:
                ids.has_type_prefix = 1
            else:
                ids.has_type_prefix = 0
        %}

        if (has_type_prefix == 1) {
            assert [range_check_ptr] = 0x3 - first_byte;
            assert [range_check_ptr + 1] = first_byte - 1;
            assert [range_check_ptr + 2] = 0xff - second_byte;
            assert [range_check_ptr + 3] = second_byte - 0xf8;

            tempvar range_check_ptr = range_check_ptr + 4;
            return (tx_type=first_byte, rlp_start_offset=1);
        } else {
            // Legacy transactions must start with long list prefix
            assert [range_check_ptr] = 0xff - first_byte;
            assert [range_check_ptr + 1] = first_byte - 0xf8;

            tempvar range_check_ptr = range_check_ptr + 2;
            return (tx_type=0, rlp_start_offset=0);
        }
    }
}

// Deriving the sender is an expensive operation, as it requires the recovery of the public key from the signature.
namespace TransactionSender {
    // Derives the sender of a transaction
    // This function call is very expensive, costing around 205k steps to run.
    // Inputs:
    //     tx: Transaction - The transaction object
    // Output:
    //     felt - The address of the sender, in BE
    func derive{
        range_check_ptr, bitwise_ptr: BitwiseBuiltin*, pow2_array: felt*, keccak_ptr: felt*
    }(rlp: felt*, rlp_start_offset: felt, tx_type: felt, chain_id: felt) -> felt {
        alloc_locals;
        let (chain_info) = fetch_chain_info(chain_id);

        let (v: Uint256*, _) = TransactionDecoder._get_field(
            rlp, TransactionField.V, rlp_start_offset, tx_type, chain_id
        );
        let (v_norm, is_eip155) = normalize_v{
            range_check_ptr=range_check_ptr, chain_info=chain_info
        }(tx_type, Uint256(low=v.low, high=v.high));

        let (r_le, r_bytes_len) = TransactionDecoder.get_field_and_bytes_len(
            rlp, TransactionField.R, rlp_start_offset, tx_type
        );
        let (r) = uint256_reverse_endian(r_le);
        let (s_le, s_bytes_len) = TransactionDecoder.get_field_and_bytes_len(
            rlp, TransactionField.S, rlp_start_offset, tx_type
        );
        let (s) = uint256_reverse_endian(s_le);

        // We need to compute the v bytes length to know where to cut the tx payload
        local v_is_encoded: felt;
        %{
            if ids.v.low <= 0x7f:
                ids.v_is_encoded = 0
            else:
                ids.v_is_encoded = 1
        %}

        // Get the bytes length of the v field
        let bytes_len = get_felt_bytes_len(v.low);
        local v_bytes_len: felt;
        if (v_is_encoded == 1) {
            assert [range_check_ptr] = v.low - 0x80;
            // add 1 for the short word prefix
            assert v_bytes_len = bytes_len + 1;
            tempvar range_check_ptr = range_check_ptr + 1;
        } else {
            assert [range_check_ptr] = 0x7f - v.low;
            tempvar range_check_ptr = range_check_ptr + 1;
            if (bytes_len == 0) {
                // in case we have v = 0
                assert v_bytes_len = 1;
            } else {
                assert v_bytes_len = bytes_len;
            }
        }

        // Step 1: Unpack the RLP list and omit signature parameters
        let (tx_payload, tx_payload_len, tx_payload_bytes_len) = extract_tx_payload{
            range_check_ptr=range_check_ptr,
            bitwise_ptr=bitwise_ptr,
            pow2_array=pow2_array,
            chain_info=chain_info,
        }(rlp, rlp_start_offset, r_bytes_len + s_bytes_len + v_bytes_len + 2, is_eip155);  // + 2 for s + r prefix

        // Step 2: RLP encode the TX params to create the signing payload and add TX type prefix
        let (
            encoded_tx_payload, encoded_tx_payload_len, encoded_tx_payload_bytes_len
        ) = encode_signing_payload{
            range_check_ptr=range_check_ptr, bitwise_ptr=bitwise_ptr, pow2_array=pow2_array
        }(tx_type, tx_payload, tx_payload_len, tx_payload_bytes_len);

        // Step 3: Calculate the keccak hash of the encoded tx payload
        let (msg_hash) = keccak_bigend(encoded_tx_payload, encoded_tx_payload_bytes_len);

        // Step 4:  Recover the public key from the signature
        let (big_r) = uint256_to_bigint(r);
        let (big_s) = uint256_to_bigint(s);
        let (big_msg_hash) = uint256_to_bigint(msg_hash);
        let (pub) = recover_public_key(big_msg_hash, big_r, big_s, v_norm);

        local address: felt;
        let (keccak_ptr_seg: felt*) = alloc();
        local keccak_ptr_seg_start: felt* = keccak_ptr_seg;

        // Step 5: Calculate the public address from the public key
        with keccak_ptr_seg {
            let (local public_address) = public_key_point_to_eth_address{
                range_check_ptr=range_check_ptr, bitwise_ptr=bitwise_ptr, keccak_ptr=keccak_ptr_seg
            }(pub);

            assert address = public_address;
            finalize_keccak(keccak_ptr_start=keccak_ptr_seg_start, keccak_ptr_end=keccak_ptr_seg);
        }

        return (address);
    }

    // Extracts the transaction parameters from the RLP encoded transaction and omits the signature parameters
    // The RLP prefix is also removed
    func extract_tx_payload{
        range_check_ptr, bitwise_ptr: BitwiseBuiltin*, pow2_array: felt*, chain_info: ChainInfo
    }(rlp: felt*, rlp_start_offset: felt, sig_bytes_len: felt, is_eip155: felt) -> (
        tx_payload: felt*, tx_payload_len: felt, tx_payload_bytes_len: felt
    ) {
        alloc_locals;

        // Calculate the rlp bytes length. The version prefix is ignored here
        let (rlp_bytes_len) = get_rlp_list_bytes_len(rlp, rlp_start_offset);
        let tx_params_bytes_len = rlp_bytes_len - sig_bytes_len;

        // retrieve the start index of the values (without list prefix)
        let (value_start_offset) = get_rlp_list_meta(rlp, rlp_start_offset);

        // Now we cut the TX params from the rlp
        let (tx_params, tx_params_len) = extract_n_bytes_from_le_64_chunks_array(
            array=rlp,
            start_word=0,
            start_offset=value_start_offset,
            n_bytes=tx_params_bytes_len,
            pow2_array=pow2_array,
        );

        // deal with EIP155
        if (is_eip155 == 1) {
            let eip155_append = chain_info.encoded_id * pow2_array[16] + 0x8080;
            let eip155_bytes_len = chain_info.encoded_id_bytes_len + 2;

            let (tx_payload, tx_payload_len, tx_payload_bytes_len) = append_be_chunk{
                range_check_ptr=range_check_ptr, bitwise_ptr=bitwise_ptr, pow2_array=pow2_array
            }(tx_params, tx_params_bytes_len, eip155_append, eip155_bytes_len);

            return (tx_payload, tx_payload_len, tx_payload_bytes_len);
        } else {
            return (tx_params, tx_params_len, tx_params_bytes_len);
        }
    }

    // Computes the RLP prefix for the transactions params and prepends the tx type prefix. The resulting rlp chunks are the signing payload
    // Inputs:
    //     tx: Transaction - The transaction object
    //     tx_payload: felt* - The RLP encoded transaction parameters. This does not include the RLP list prefix.
    //     tx_payload_len: felt - The number of 64bit chunks in the tx_payload
    //     tx_payload_bytes_len: felt - The number of bytes in the tx_payload
    // Outputs:
    //     signed_payload: felt* - The encoded transaction payload in the form that the sender has signed
    //     signed_payload_len: felt - The number of 64bit chunks in the signed_payload
    //     signed_payload_bytes_len: felt - The number of bytes in the signed_payload
    func encode_signing_payload{range_check_ptr, bitwise_ptr: BitwiseBuiltin*, pow2_array: felt*}(
        tx_type: felt, tx_payload: felt*, tx_payload_len: felt, tx_payload_bytes_len: felt
    ) -> (signed_payload: felt*, signed_payload_len: felt, signed_payload_bytes_len: felt) {
        alloc_locals;
        local prefix: felt;
        local prefix_bytes_len: felt;

        local is_short: felt;
        %{ ids.is_short = 1 if ids.tx_payload_bytes_len <= 55 else 0 %}
        local prefix: felt;
        local current_len: felt;
        if (is_short == 1) {
            // Calculate the prefix for an RLP short list
            assert [range_check_ptr] = 55 - tx_payload_bytes_len;
            assert prefix = 0xc0 + tx_payload_bytes_len;
            assert current_len = 1;
            tempvar pow2_array = pow2_array;
            tempvar range_check_ptr = range_check_ptr + 1;
        } else {
            // Calculate the prefix for an RLP long list
            let len_len = get_felt_bytes_len(tx_payload_bytes_len);
            assert [range_check_ptr] = tx_payload_bytes_len - 56;
            assert prefix = (0xf7 + len_len) * pow2_array[8 * len_len] + tx_payload_bytes_len;
            assert current_len = len_len + 1;
            tempvar pow2_array = pow2_array;
            tempvar range_check_ptr = range_check_ptr + 1;
        }
        let pow2_array = pow2_array;
        local typed_prefix: felt;
        if (tx_type == TransactionType.LEGACY) {
            // Legacy txs have no type prefix
            assert prefix_bytes_len = current_len;
            let le_prefix = reverse_chunk_endianess(prefix, prefix_bytes_len);
            assert typed_prefix = le_prefix;
            tempvar range_check_ptr = range_check_ptr;
        } else {
            // All txs past EIP155 have a type prefix
            assert [range_check_ptr] = tx_type - 1;
            tempvar range_check_ptr = range_check_ptr + 1;
            assert prefix_bytes_len = current_len + 1;

            // prepend the tx type to the prefix and convert to LE
            let be_typed_prefix = tx_type * pow2_array[8 * current_len] + prefix;
            let le_typed_prefix = reverse_chunk_endianess(be_typed_prefix, prefix_bytes_len);

            assert typed_prefix = le_typed_prefix;
            tempvar range_check_ptr = range_check_ptr;
        }

        let encoded_tx_bytes_len = tx_payload_bytes_len + prefix_bytes_len;
        let (encoded_tx, encoded_tx_len) = prepend_le_chunks(
            item_bytes_len=prefix_bytes_len,
            item=typed_prefix,
            rlp=tx_payload,
            rlp_len=tx_payload_len,
            expected_bytes_len=encoded_tx_bytes_len,
        );

        return (encoded_tx, encoded_tx_len, encoded_tx_bytes_len);
    }

    // The extract the public key of the sende, we need to normalize the signatures v parameter.
    // For legacy transactions, we also need to check if it is an EIP155 transaction. This can be derived by the V parameter.
    func normalize_v{range_check_ptr, chain_info: ChainInfo}(tx_type: felt, v: Uint256) -> (
        v_norm: felt, is_eip155: felt
    ) {
        alloc_locals;

        local is_eip155: felt;
        local v_norm: felt;
        %{ ids.is_eip155 = 1 if ids.chain_info.id * 2 + 35 <= ids.v.low <= ids.chain_info.id * 2 + 36 else 0 %}
        // a tx uses EIP155 if the V value is in the range of [chain_id * 2 + 35, chain_id * 2 + 36]
        if (is_eip155 == 1) {
            assert [range_check_ptr] = (chain_info.id * 2 + 36) - v.low;
            assert [range_check_ptr + 1] = v.low - (chain_info.id * 2 + 35);
            assert tx_type = TransactionType.LEGACY;
            assert v_norm = v.low - (chain_info.id * 2 + 35);
        } else {
            // if its not eip155, V must be smaller
            assert [range_check_ptr] = (chain_info.id * 2 + 35) - v.low;
            if (tx_type == TransactionType.LEGACY) {
                assert [range_check_ptr + 1] = v.low - 27;  // In theory, this should never fail
                assert v_norm = v.low - 27;
            } else {
                assert [range_check_ptr + 1] = 1 - v.low;  // In theory, this should never fail
                assert v_norm = v.low;
            }
        }
        tempvar range_check_ptr = range_check_ptr + 2;
        return (v_norm, is_eip155);
    }
}

// The layout of the different transaction types depends on the type of transaction. Some fields are only available in certain types of transactions.
// For this reason we must map all available fields to the corresponding index in the transaction object.
namespace TxTypeFieldMap {
    func get_field_index{range_check_ptr}(tx_type: felt, field: felt) -> felt {
        alloc_locals;
        assert [range_check_ptr] = 14 - field;  // type & sender are not native fields, so we catch them before we get here
        assert [range_check_ptr + 1] = 3 - tx_type;
        tempvar range_check_ptr = range_check_ptr + 2;

        let (data_address) = get_label_location(data);
        local index = [data_address + field + (15 * tx_type)];

        if (index == 0xFFFFFFFF) {
            // Field not available in this transaction type
            assert 1 = 0;
        }

        return index;

        data:
        // Legacy/EIP155 field indices
        //     0: Nonce
        //     1: Gas Price
        //     2: Gas Limit
        //     3: To
        //     4: Value
        //     5: Inputs
        //     6: V
        //     7: R
        //     8: S
        dw 0;  // NONCE
        dw 1;  // GAS_PRICE
        dw 2;  // GAS_LIMIT
        dw 3;  // RECEIVER
        dw 4;  // VALUE
        dw 5;  // INPUT
        dw 6;  // V
        dw 7;  // R
        dw 8;  // S
        dw 0xFFFFFFFF;  // CHAIN_ID (not available in legacy)
        dw 0xFFFFFFFF;  // ACCESS_LIST (not available in legacy)
        dw 0xFFFFFFFF;  // MAX_FEE_PER_GAS (not available in legacy)
        dw 0xFFFFFFFF;  // MAX_PRIORITY_FEE_PER_GAS (not available in legacy)
        dw 0xFFFFFFFF;  // MAX_FEE_PER_BLOB_GAS (not available in legacy)
        dw 0xFFFFFFFF;  // BLOB_VERSIONED_HASHES (not available in legacy)

        // EIP2930 field indices
        //     0: Chain Id
        //     1: Nonce
        //     2: Gas Price
        //     3: Gas Limit
        //     4: To
        //     5: Value
        //     6: Inputs
        //     7: Access List
        //     8: V
        //     9: R
        //     10: S
        dw 1;  // NONCE
        dw 2;  // GAS_PRICE
        dw 3;  // GAS_LIMIT
        dw 4;  // RECEIVER
        dw 5;  // VALUE
        dw 6;  // INPUT
        dw 8;  // V
        dw 9;  // R
        dw 10;  // S
        dw 0;  // CHAIN_ID
        dw 7;  // ACCESS_LIST
        dw 0xFFFFFFFF;  // MAX_FEE_PER_GAS (not available in EIP2930)
        dw 0xFFFFFFFF;  // MAX_PRIORITY_FEE_PER_GAS (not available in EIP2930)
        dw 0xFFFFFFFF;  // MAX_FEE_PER_BLOB_GAS (not available in EIP2930)
        dw 0xFFFFFFFF;  // BLOB_VERSIONED_HASHES (not available in EIP2930)

        // EIP1559 field indices
        //     0: Chain Id
        //     1: Nonce
        //     2: Max Priority Fee Per Gas
        //     3: Max Fee Per Gas
        //     4: Gas Limit
        //     5: To
        //     6: Value
        //     7: Inputs
        //     8: Access List
        //     9: V
        //     10: R
        //     11: S
        dw 1;  // NONCE
        dw 0xFFFFFFFF;  // GAS_PRICE (not available in EIP1559)
        dw 4;  // GAS_LIMIT
        dw 5;  // RECEIVER
        dw 6;  // VALUE
        dw 7;  // INPUT
        dw 9;  // V
        dw 10;  // R
        dw 11;  // S
        dw 0;  // CHAIN_ID
        dw 8;  // ACCESS_LIST
        dw 3;  // MAX_FEE_PER_GAS
        dw 2;  // MAX_PRIORITY_FEE_PER_GAS
        dw 0xFFFFFFFF;  // MAX_FEE_PER_BLOB_GAS (not available in EIP1559)
        dw 0xFFFFFFFF;  // BLOB_VERSIONED_HASHES (not available in EIP1559)

        // EIP4844 field indices
        //     0: Chain Id
        //     1: Nonce
        //     2: Max Priority Fee Per Gas
        //     3: Max Fee Per Gas
        //     4: Gas Limit
        //     5: To
        //     6: Value
        //     7: Inputs
        //     8: Access List
        //     9: Max Fee Per Blob Gas
        //     10: Blob Versioned Hashes
        //     11: V
        //     12: R
        //     13: S
        dw 1;  // NONCE
        dw 0xFFFFFFFF;  // GAS_PRICE (not available in EIP4844)
        dw 4;  // GAS_LIMIT
        dw 5;  // RECEIVER
        dw 6;  // VALUE
        dw 7;  // INPUT
        dw 11;  // V
        dw 12;  // R
        dw 13;  // S
        dw 0;  // CHAIN_ID
        dw 8;  // ACCESS_LIST
        dw 3;  // MAX_FEE_PER_GAS
        dw 2;  // MAX_PRIORITY_FEE_PER_GAS
        dw 9;  // MAX_FEE_PER_BLOB_GAS
        dw 10;  // BLOB_VERSIONED_HASHES
    }
}<|MERGE_RESOLUTION|>--- conflicted
+++ resolved
@@ -75,15 +75,8 @@
     }
 
     func _get_field{
-<<<<<<< HEAD
-        keccak_ptr: KeccakBuiltin*, range_check_ptr, bitwise_ptr: BitwiseBuiltin*, pow2_array: felt*
-    }(rlp: felt*, field: felt, rlp_start_offset: felt, tx_type: felt, chain_id: felt) -> (
-        res_array: felt*, res_len: felt
-    ) {
-=======
         keccak_ptr: felt*, range_check_ptr, bitwise_ptr: BitwiseBuiltin*, pow2_array: felt*
     }(rlp: felt*, field: felt, rlp_start_offset: felt, tx_type: felt, chain_id: felt) -> (res_array: felt*, res_len: felt) {
->>>>>>> 3864f0cc
         alloc_locals;
         let (__fp__, _) = get_fp_and_pc();
 
