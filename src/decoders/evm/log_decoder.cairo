from packages.eth_essentials.lib.rlp_little import extract_byte_at_pos
from src.decoders.evm.receipt_decoder import ReceiptDecoder
from src.utils.chain_info import ChainInfo
from src.utils.chain_info import fetch_chain_info
from src.utils.rlp import (
    rlp_list_retrieve,
    le_chunks_to_be_uint256,
    get_rlp_list_meta,
    get_rlp_len,
    decode_rlp_word_to_uint256,
)
from starkware.cairo.common.alloc import alloc
from starkware.cairo.common.cairo_builtins import BitwiseBuiltin, PoseidonBuiltin
from starkware.cairo.common.registers import get_fp_and_pc
from starkware.cairo.common.uint256 import Uint256

const LOGS_OFFSET = 3;

struct LogKey {
    chain_id: felt,
    block_number: felt,
    transaction_index: felt,
    log_index: felt,
}

namespace LogField {
    const ADDRESS = 0;
    const TOPIC0 = 1;
    const TOPIC1 = 2;
    const TOPIC2 = 3;
    const TOPIC3 = 4;
    const TOPIC4 = 5;
    const DATA = 6;
}

namespace LogFieldOffset {
    const LOG_ADDRESS_OFFSET = 0;
    const LOG_TOPICS_OFFSET = 1;
    const LOG_DATA_OFFSET = 2;
}

namespace LogDecoder {
<<<<<<< HEAD
    func get_field{
        keccak_ptr: KeccakBuiltin*, range_check_ptr, bitwise_ptr: BitwiseBuiltin*, pow2_array: felt*
    }(rlp: felt*, field: felt, key: LogKey*) -> (res_array: felt*, res_len: felt) {
=======
    func get_field{keccak_ptr: felt*, range_check_ptr, bitwise_ptr: BitwiseBuiltin*, pow2_array: felt*}(
        rlp: felt*,
        field: felt,
        key: LogKey*
    ) -> (res_array: felt*, res_len: felt) {
>>>>>>> 3864f0cc
        alloc_locals;
        let (__fp__, _) = get_fp_and_pc();

        let (tx_type, rlp_start_offset) = ReceiptDecoder.open_receipt_envelope(rlp);
        let (local value_start_offset) = get_rlp_list_meta(rlp, rlp_start_offset);

        if (field == LogField.ADDRESS) {
            let (res, res_len, bytes_len) = rlp_list_retrieve(
                rlp, LOGS_OFFSET, value_start_offset, 0
            );
            let (res, res_len, bytes_len) = rlp_list_retrieve(res, key.log_index, 0, 0);
            let (res, res_len, bytes_len) = rlp_list_retrieve(
                res, LogFieldOffset.LOG_ADDRESS_OFFSET, 0, 0
            );
            let (local result) = le_chunks_to_be_uint256(res, res_len, bytes_len);
            return (res_array=&result, res_len=2);
        }

        if (field == LogField.TOPIC0) {
            let (res, res_len, bytes_len) = rlp_list_retrieve(
                rlp, LOGS_OFFSET, value_start_offset, 0
            );
            let (res, res_len, bytes_len) = rlp_list_retrieve(res, key.log_index, 0, 0);
            let (res, res_len, bytes_len) = rlp_list_retrieve(
                res, LogFieldOffset.LOG_TOPICS_OFFSET, 0, 0
            );
            let (res, res_len, bytes_len) = rlp_list_retrieve(res, LogField.TOPIC0 - 1, 0, 0);
            let (local result) = le_chunks_to_be_uint256(res, res_len, bytes_len);
            return (res_array=&result, res_len=2);
        }

        if (field == LogField.TOPIC1) {
            let (res, res_len, bytes_len) = rlp_list_retrieve(
                rlp, LOGS_OFFSET, value_start_offset, 0
            );
            let (res, res_len, bytes_len) = rlp_list_retrieve(res, key.log_index, 0, 0);
            let (res, res_len, bytes_len) = rlp_list_retrieve(
                res, LogFieldOffset.LOG_TOPICS_OFFSET, 0, 0
            );
            let (res, res_len, bytes_len) = rlp_list_retrieve(res, LogField.TOPIC1 - 1, 0, 0);
            let (local result) = le_chunks_to_be_uint256(res, res_len, bytes_len);
            return (res_array=&result, res_len=2);
        }

        if (field == LogField.TOPIC2) {
            let (res, res_len, bytes_len) = rlp_list_retrieve(
                rlp, LOGS_OFFSET, value_start_offset, 0
            );
            let (res, res_len, bytes_len) = rlp_list_retrieve(res, key.log_index, 0, 0);
            let (res, res_len, bytes_len) = rlp_list_retrieve(
                res, LogFieldOffset.LOG_TOPICS_OFFSET, 0, 0
            );
            let (res, res_len, bytes_len) = rlp_list_retrieve(res, LogField.TOPIC2 - 1, 0, 0);
            let (local result) = le_chunks_to_be_uint256(res, res_len, bytes_len);
            return (res_array=&result, res_len=2);
        }

        if (field == LogField.TOPIC3) {
            let (res, res_len, bytes_len) = rlp_list_retrieve(
                rlp, LOGS_OFFSET, value_start_offset, 0
            );
            let (res, res_len, bytes_len) = rlp_list_retrieve(res, key.log_index, 0, 0);
            let (res, res_len, bytes_len) = rlp_list_retrieve(
                res, LogFieldOffset.LOG_TOPICS_OFFSET, 0, 0
            );
            let (res, res_len, bytes_len) = rlp_list_retrieve(res, LogField.TOPIC3 - 1, 0, 0);
            let (local result) = le_chunks_to_be_uint256(res, res_len, bytes_len);
            return (res_array=&result, res_len=2);
        }

        if (field == LogField.TOPIC4) {
            let (res, res_len, bytes_len) = rlp_list_retrieve(
                rlp, LOGS_OFFSET, value_start_offset, 0
            );
            let (res, res_len, bytes_len) = rlp_list_retrieve(res, key.log_index, 0, 0);
            let (res, res_len, bytes_len) = rlp_list_retrieve(
                res, LogFieldOffset.LOG_TOPICS_OFFSET, 0, 0
            );
            let (res, res_len, bytes_len) = rlp_list_retrieve(res, LogField.TOPIC4 - 1, 0, 0);
            let (local result) = le_chunks_to_be_uint256(res, res_len, bytes_len);
            return (res_array=&result, res_len=2);
        }

        if (field == LogField.DATA) {
            let (res, res_len, bytes_len) = rlp_list_retrieve(
                rlp, LOGS_OFFSET, value_start_offset, 0
            );
            let (res, res_len, bytes_len) = rlp_list_retrieve(res, key.log_index, 0, 0);
            let (res, res_len, bytes_len) = rlp_list_retrieve(
                res, LogFieldOffset.LOG_DATA_OFFSET, 0, 0
            );

            let (local res_array: felt*) = alloc();
            abi_data_to_uint256_array(res, res_len, bytes_len, res_array);

            return (res_array=res_array, res_len=bytes_len / 0x20 * 2);
        }

        let (local res_array: felt*) = alloc();
        return (res_array=res_array, res_len=0);
    }

<<<<<<< HEAD
    func abi_data_to_uint256_array{
        keccak_ptr: KeccakBuiltin*, range_check_ptr, bitwise_ptr: BitwiseBuiltin*, pow2_array: felt*
    }(res: felt*, res_len: felt, bytes_len: felt, res_array: felt*) {
=======
    func abi_data_to_uint256_array{keccak_ptr: felt*, range_check_ptr, bitwise_ptr: BitwiseBuiltin*, pow2_array: felt*}(res: felt*, res_len: felt, bytes_len: felt, res_array: felt*) {
>>>>>>> 3864f0cc
        alloc_locals;

        if (bytes_len == 0) {
            return ();
        }

        let (local result) = le_chunks_to_be_uint256(res, 4, 0x20);
        assert [res_array + 1] = result.low;
        assert [res_array + 0] = result.high;

        return abi_data_to_uint256_array(res + 4, res_len - 4, bytes_len - 0x20, res_array + 2);
    }
}<|MERGE_RESOLUTION|>--- conflicted
+++ resolved
@@ -40,17 +40,11 @@
 }
 
 namespace LogDecoder {
-<<<<<<< HEAD
-    func get_field{
-        keccak_ptr: KeccakBuiltin*, range_check_ptr, bitwise_ptr: BitwiseBuiltin*, pow2_array: felt*
-    }(rlp: felt*, field: felt, key: LogKey*) -> (res_array: felt*, res_len: felt) {
-=======
-    func get_field{keccak_ptr: felt*, range_check_ptr, bitwise_ptr: BitwiseBuiltin*, pow2_array: felt*}(
+    func get_field{keccak_ptr: KeccakBuiltin*, range_check_ptr, bitwise_ptr: BitwiseBuiltin*, pow2_array: felt*}(
         rlp: felt*,
         field: felt,
         key: LogKey*
     ) -> (res_array: felt*, res_len: felt) {
->>>>>>> 3864f0cc
         alloc_locals;
         let (__fp__, _) = get_fp_and_pc();
 
@@ -153,13 +147,7 @@
         return (res_array=res_array, res_len=0);
     }
 
-<<<<<<< HEAD
-    func abi_data_to_uint256_array{
-        keccak_ptr: KeccakBuiltin*, range_check_ptr, bitwise_ptr: BitwiseBuiltin*, pow2_array: felt*
-    }(res: felt*, res_len: felt, bytes_len: felt, res_array: felt*) {
-=======
     func abi_data_to_uint256_array{keccak_ptr: felt*, range_check_ptr, bitwise_ptr: BitwiseBuiltin*, pow2_array: felt*}(res: felt*, res_len: felt, bytes_len: felt, res_array: felt*) {
->>>>>>> 3864f0cc
         alloc_locals;
 
         if (bytes_len == 0) {
