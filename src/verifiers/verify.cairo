from src.verifiers.evm.verify import run_state_verification as evm_run_state_verification
from src.verifiers.starknet.verify import run_state_verification as starknet_run_state_verification
from src.verifiers.injected_state.verify import (
    inclusion_state_verification,
    update_state_verification,
)
from starkware.cairo.common.dict_access import DictAccess
from starkware.cairo.common.cairo_builtins import (
    HashBuiltin,
    PoseidonBuiltin,
    BitwiseBuiltin,
    SignatureBuiltin,
    EcOpBuiltin,
)

from src.memorizers.injected_state.memorizer import InjectedStateMemorizer, InjectedStateHashParams
from starkware.cairo.common.alloc import alloc
from src.types import MMRMetaPoseidon, MMRMetaKeccak, ChainInfo, InjectedStateInfo
from src.utils.chain_info import fetch_chain_info, Layout
from src.utils.injected_state_info import ProofType

func run_chain_state_verification{
    range_check_ptr,
    pedersen_ptr: HashBuiltin*,
    poseidon_ptr: PoseidonBuiltin*,
    keccak_ptr: felt*,
    bitwise_ptr: BitwiseBuiltin*,
    pow2_array: felt*,
    evm_memorizer: DictAccess*,
    starknet_memorizer: DictAccess*,
<<<<<<< HEAD
    mmr_metas: MMRMeta*,
}() -> (mmr_metas_len: felt) {
=======
    injected_state_memorizer: DictAccess*,
    mmr_metas_poseidon: MMRMetaPoseidon*,
    mmr_metas_keccak: MMRMetaKeccak*,
}() -> (mmr_metas_len_poseidon: felt, mmr_metas_len_keccak: felt) {
>>>>>>> 0c38ede2
    tempvar chain_proofs_len: felt = nondet %{ len(chain_proofs) %};
    let (mmr_meta_idx_poseidon, mmr_meta_idx_keccak, _) = run_chain_state_verification_inner(
        mmr_meta_idx_poseidon=0, mmr_meta_idx_keccak=0, idx=chain_proofs_len
    );
    return (mmr_metas_len_poseidon=mmr_meta_idx_poseidon, mmr_metas_len_keccak=mmr_meta_idx_keccak);
}

func run_chain_state_verification_inner{
    range_check_ptr,
    pedersen_ptr: HashBuiltin*,
    poseidon_ptr: PoseidonBuiltin*,
    keccak_ptr: felt*,
    bitwise_ptr: BitwiseBuiltin*,
    pow2_array: felt*,
    evm_memorizer: DictAccess*,
    starknet_memorizer: DictAccess*,
<<<<<<< HEAD
    mmr_metas: MMRMeta*,
}(mmr_meta_idx: felt, idx: felt) -> (mmr_meta_idx: felt, idx: felt) {
=======
    injected_state_memorizer: DictAccess*,
    mmr_metas_poseidon: MMRMetaPoseidon*,
    mmr_metas_keccak: MMRMetaKeccak*,
}(mmr_meta_idx_poseidon: felt, mmr_meta_idx_keccak: felt, idx: felt) -> (
    mmr_meta_idx_poseidon: felt, mmr_meta_idx_keccak: felt, idx: felt
) {
>>>>>>> 0c38ede2
    alloc_locals;

    if (idx == 0) {
        return (
            mmr_meta_idx_poseidon=mmr_meta_idx_poseidon,
            mmr_meta_idx_keccak=mmr_meta_idx_keccak,
            idx=idx,
        );
    }

    tempvar chain_id: felt = nondet %{ chain_proofs[ids.idx - 1].chain_id %};
    let (local chain_info) = fetch_chain_info(chain_id);

    if (chain_info.layout == Layout.EVM) {
        with chain_info {
            %{ vm_enter_scope({'batch_evm': chain_proofs[ids.idx - 1].value, '__dict_manager': __dict_manager}) %}
            let (mmr_meta_idx_poseidon, mmr_meta_idx_keccak) = evm_run_state_verification(
                mmr_meta_idx_poseidon, mmr_meta_idx_keccak
            );
            %{ vm_exit_scope() %}

            return run_chain_state_verification_inner(
                mmr_meta_idx_poseidon=mmr_meta_idx_poseidon,
                mmr_meta_idx_keccak=mmr_meta_idx_keccak,
                idx=idx - 1,
            );
        }
    }

    if (chain_info.layout == Layout.STARKNET) {
        with chain_info {
            %{ vm_enter_scope({'batch_starknet': chain_proofs[ids.idx - 1].value, '__dict_manager': __dict_manager}) %}
            let (mmr_meta_idx_poseidon) = starknet_run_state_verification(mmr_meta_idx_poseidon);
            %{ vm_exit_scope() %}

            return run_chain_state_verification_inner(
                mmr_meta_idx_poseidon=mmr_meta_idx_poseidon,
                mmr_meta_idx_keccak=mmr_meta_idx_keccak,
                idx=idx - 1,
            );
        }
    }

    assert 0 = 1;
    return (mmr_meta_idx_poseidon=0, mmr_meta_idx_keccak=0, idx=0);
}

func run_injected_state_verification{
    range_check_ptr,
    keccak_ptr: felt*,
    poseidon_ptr: PoseidonBuiltin*,
    bitwise_ptr: BitwiseBuiltin*,
    pow2_array: felt*,
    injected_state_memorizer: DictAccess*,
}() -> () {
    tempvar state_proofs_len: felt = nondet %{ len(state_proofs) %};
    let (idx) = run_injected_state_verification_inner{
        range_check_ptr=range_check_ptr,
        keccak_ptr=keccak_ptr,
        poseidon_ptr=poseidon_ptr,
        bitwise_ptr=bitwise_ptr,
        pow2_array=pow2_array,
        injected_state_memorizer=injected_state_memorizer,
    }(idx=state_proofs_len);
    return ();
}

func run_injected_state_verification_inner{
    range_check_ptr,
    keccak_ptr: felt*,
    poseidon_ptr: PoseidonBuiltin*,
    bitwise_ptr: BitwiseBuiltin*,
    pow2_array: felt*,
    injected_state_memorizer: DictAccess*,
}(idx: felt) -> (idx: felt) {
    alloc_locals;

    if (idx == 0) {
        return (idx=idx);
    }

    tempvar proof_type: felt = nondet %{ state_proofs[ids.idx - 1].proof_type %};

    if (proof_type == ProofType.READ) {
        %{ vm_enter_scope({'state_proof': state_proofs[ids.idx - 1], '__dict_manager': __dict_manager}) %}
        tempvar key_trie_label: felt = nondet %{ state_proof_read.trie_label %};
        let (root, key, value, inclusion_flag) = inclusion_state_verification{
            range_check_ptr=range_check_ptr,
            poseidon_ptr=poseidon_ptr,
            bitwise_ptr=bitwise_ptr,
            keccak_ptr=keccak_ptr,
            pow2_array=pow2_array,
            injected_state_memorizer=injected_state_memorizer,
        }();
        %{ vm_exit_scope() %}

        let (data_ptr: felt*) = alloc();
        assert [data_ptr] = value;

        if (inclusion_flag == 1) {
            let memorizer_key = InjectedStateHashParams.read_inclusion{poseidon_ptr=poseidon_ptr}(
                label=key_trie_label, root=root, value=key
            );
            InjectedStateMemorizer.add(key=memorizer_key, data=data_ptr);
        } else {
            let memorizer_key = InjectedStateHashParams.read_non_inclusion{
                poseidon_ptr=poseidon_ptr
            }(label=key_trie_label, root=root, value=key);
            InjectedStateMemorizer.add(key=memorizer_key, data=data_ptr);
        }

        return run_injected_state_verification_inner(idx=idx - 1);
    }

    if (proof_type == ProofType.WRITE) {
        %{ vm_enter_scope({'state_proof': state_proofs[ids.idx - 1], '__dict_manager': __dict_manager}) %}
        tempvar key_trie_label: felt = nondet %{ state_proof_write.trie_label %};
        let (prev_root, new_root, key, prev_value, new_value) = update_state_verification{
            range_check_ptr=range_check_ptr,
            bitwise_ptr=bitwise_ptr,
            keccak_ptr=keccak_ptr,
            pow2_array=pow2_array,
            injected_state_memorizer=injected_state_memorizer,
        }();
        %{ vm_exit_scope() %}

        let (data_ptr: felt*) = alloc();
        assert [data_ptr] = new_root;

        let memorizer_key = InjectedStateHashParams.write{poseidon_ptr=poseidon_ptr}(
            label=key_trie_label, root=prev_root, value=key
        );
        InjectedStateMemorizer.add(key=memorizer_key, data=data_ptr);

        return run_injected_state_verification_inner(idx=idx - 1);
    }

    assert 0 = 1;

    return (idx=0);
}<|MERGE_RESOLUTION|>--- conflicted
+++ resolved
@@ -28,15 +28,10 @@
     pow2_array: felt*,
     evm_memorizer: DictAccess*,
     starknet_memorizer: DictAccess*,
-<<<<<<< HEAD
-    mmr_metas: MMRMeta*,
-}() -> (mmr_metas_len: felt) {
-=======
     injected_state_memorizer: DictAccess*,
     mmr_metas_poseidon: MMRMetaPoseidon*,
     mmr_metas_keccak: MMRMetaKeccak*,
 }() -> (mmr_metas_len_poseidon: felt, mmr_metas_len_keccak: felt) {
->>>>>>> 0c38ede2
     tempvar chain_proofs_len: felt = nondet %{ len(chain_proofs) %};
     let (mmr_meta_idx_poseidon, mmr_meta_idx_keccak, _) = run_chain_state_verification_inner(
         mmr_meta_idx_poseidon=0, mmr_meta_idx_keccak=0, idx=chain_proofs_len
@@ -53,17 +48,12 @@
     pow2_array: felt*,
     evm_memorizer: DictAccess*,
     starknet_memorizer: DictAccess*,
-<<<<<<< HEAD
-    mmr_metas: MMRMeta*,
-}(mmr_meta_idx: felt, idx: felt) -> (mmr_meta_idx: felt, idx: felt) {
-=======
     injected_state_memorizer: DictAccess*,
     mmr_metas_poseidon: MMRMetaPoseidon*,
     mmr_metas_keccak: MMRMetaKeccak*,
 }(mmr_meta_idx_poseidon: felt, mmr_meta_idx_keccak: felt, idx: felt) -> (
     mmr_meta_idx_poseidon: felt, mmr_meta_idx_keccak: felt, idx: felt
 ) {
->>>>>>> 0c38ede2
     alloc_locals;
 
     if (idx == 0) {
