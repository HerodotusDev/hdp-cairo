from src.verifiers.evm.account_verifier import verify_accounts
from src.verifiers.evm.storage_item_verifier import verify_storage_items
from src.verifiers.evm.header_verifier import verify_mmr_batches
from src.verifiers.evm.block_tx_verifier import verify_block_tx_proofs
from src.verifiers.evm.receipt_verifier import verify_block_receipt_proofs
from starkware.cairo.common.dict_access import DictAccess
from starkware.cairo.common.cairo_builtins import (
    PoseidonBuiltin,
    BitwiseBuiltin,
    HashBuiltin,
)
from src.types import MMRMetaPoseidon, MMRMetaKeccak, ChainInfo
from src.utils.chain_info import fetch_chain_info

func run_state_verification{
    range_check_ptr,
    pedersen_ptr: HashBuiltin*,
    poseidon_ptr: PoseidonBuiltin*,
    keccak_ptr: felt*,
    bitwise_ptr: BitwiseBuiltin*,
    pow2_array: felt*,
    evm_memorizer: DictAccess*,
    starknet_memorizer: DictAccess*,
<<<<<<< HEAD
    mmr_metas: MMRMeta*,
=======
    injected_state_memorizer: DictAccess*,
    mmr_metas_poseidon: MMRMetaPoseidon*,
    mmr_metas_keccak: MMRMetaKeccak*,
>>>>>>> 0c38ede2
    chain_info: ChainInfo,
}(mmr_meta_idx_poseidon: felt, mmr_meta_idx_keccak: felt) -> (mmr_meta_idx_poseidon: felt, mmr_meta_idx_keccak: felt) {
    alloc_locals;

    // Step 1: Verify MMR and headers inclusion
    tempvar n_proofs: felt = nondet %{ len(batch_evm.headers_with_mmr_evm) %};
    let (mmr_meta_idx_poseidon, mmr_meta_idx_keccak) = verify_mmr_batches(
        n_proofs, mmr_meta_idx_poseidon, mmr_meta_idx_keccak
    );
    // Step 2: Verify the accounts
    verify_accounts();
    // Step 3: Verify the storage items
    verify_storage_items();
    // Step 4: Verify the block tx proofs
    verify_block_tx_proofs();
    // Step 5: Verify the block receipt proofs
    verify_block_receipt_proofs();

    return (mmr_meta_idx_poseidon=mmr_meta_idx_poseidon, mmr_meta_idx_keccak=mmr_meta_idx_keccak);
}<|MERGE_RESOLUTION|>--- conflicted
+++ resolved
@@ -21,13 +21,9 @@
     pow2_array: felt*,
     evm_memorizer: DictAccess*,
     starknet_memorizer: DictAccess*,
-<<<<<<< HEAD
-    mmr_metas: MMRMeta*,
-=======
     injected_state_memorizer: DictAccess*,
     mmr_metas_poseidon: MMRMetaPoseidon*,
     mmr_metas_keccak: MMRMetaKeccak*,
->>>>>>> 0c38ede2
     chain_info: ChainInfo,
 }(mmr_meta_idx_poseidon: felt, mmr_meta_idx_keccak: felt) -> (mmr_meta_idx_poseidon: felt, mmr_meta_idx_keccak: felt) {
     alloc_locals;
