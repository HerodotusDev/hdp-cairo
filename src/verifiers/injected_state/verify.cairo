from starkware.cairo.common.cairo_builtins import HashBuiltin, PoseidonBuiltin, KeccakBuiltin, BitwiseBuiltin
from starkware.cairo.common.dict_access import DictAccess
from starkware.cairo.common.alloc import alloc
from starkware.cairo.common.uint256 import Uint256, uint256_reverse_endian, uint256_to_felt
from starkware.cairo.common.default_dict import default_dict_finalize
from starkware.cairo.common.registers import get_label_location
from src.memorizers.injected_state.memorizer import InjectedStateMemorizer
from src.utils.patricia_with_keccak import patricia_update
from src.utils.keccak import TruncatedKeccak, finalize_truncated_keccak
from src.verifiers.mpt import HashNodeTruncatedKeccak, traverse
from src.types import TrieNode

func inclusion_state_verification{
    range_check_ptr,
    poseidon_ptr: PoseidonBuiltin*,
    bitwise_ptr: BitwiseBuiltin*,
    keccak_ptr: KeccakBuiltin*,
    pow2_array: felt*,
    injected_state_memorizer: DictAccess*,
}() -> (root: felt, value: felt){
    alloc_locals;
    
    local trie_id: felt;
    %{ ids.trie_id = state_proof_read.trie_id %}

    local key_be: felt; 
<<<<<<< HEAD
    %{ ids.key_be = state_proof_read.leaf.key %} 
=======
    %{ ids.key_be = state_proof.leaf.key %} 
>>>>>>> d65fbb8f

    tempvar proof_len: felt = nondet %{ len(state_proof) %};

    let (nodes_ptr: felt**) = alloc();
    %{ segments.write_arg(ids.nodes_ptr, state_proof) %}

    let (hash_binary_node_ptr) = get_label_location(HashNodeTruncatedKeccak.hash_binary_node);
    let (hash_edge_node_ptr) = get_label_location(HashNodeTruncatedKeccak.hash_edge_node);

    let (keccak_ptr_seg: TruncatedKeccak*) = alloc();
    let hash_ptr = cast(keccak_ptr_seg, HashBuiltin*);
    local keccak_ptr_seg_start: TruncatedKeccak* = keccak_ptr_seg;
    
    let (root, value) = traverse{
        hash_binary_node_ptr=hash_binary_node_ptr, hash_edge_node_ptr=hash_edge_node_ptr, hash_ptr=hash_ptr,
        bitwise_ptr=bitwise_ptr, pow2_array=pow2_array
    }(
        cast(nodes_ptr, TrieNode**), proof_len, key_be
    );

    with keccak_ptr_seg{
        finalize_truncated_keccak{
            range_check_ptr=range_check_ptr, bitwise_ptr=bitwise_ptr, keccak_ptr=keccak_ptr
        }(ptr_start=keccak_ptr_seg_start, ptr_end=keccak_ptr_seg);
    }

    InjectedStateMemorizer.add(key=trie_id, data=cast(key_be, felt*));

    return (root=root, value=value);

}

func update_state_verification(
    injected_state_memorizer: DictAccess*,
) -> (value: felt*, value_len: felt){
    alloc_locals;

<<<<<<< HEAD
=======
    %{ update = state_proof.state_proof.update %}
    // tempvar key_be: Uint256 = nondet %{ state_proof.leaf.key %}; 
    // tempvar prev_root: Uint256 = nondet %{ update.0 %}; //shouldnt this be the stateproofwrapper so we can get the root 
    // tempvar new_root: Uint256 = nondet %{ update.1 %}; 

>>>>>>> d65fbb8f
    //todo()!
    assert 1 = 0;
    let (res: felt*) = alloc();
    return (value=res, value_len=0);
}<|MERGE_RESOLUTION|>--- conflicted
+++ resolved
@@ -24,11 +24,7 @@
     %{ ids.trie_id = state_proof_read.trie_id %}
 
     local key_be: felt; 
-<<<<<<< HEAD
     %{ ids.key_be = state_proof_read.leaf.key %} 
-=======
-    %{ ids.key_be = state_proof.leaf.key %} 
->>>>>>> d65fbb8f
 
     tempvar proof_len: felt = nondet %{ len(state_proof) %};
 
@@ -66,14 +62,6 @@
 ) -> (value: felt*, value_len: felt){
     alloc_locals;
 
-<<<<<<< HEAD
-=======
-    %{ update = state_proof.state_proof.update %}
-    // tempvar key_be: Uint256 = nondet %{ state_proof.leaf.key %}; 
-    // tempvar prev_root: Uint256 = nondet %{ update.0 %}; //shouldnt this be the stateproofwrapper so we can get the root 
-    // tempvar new_root: Uint256 = nondet %{ update.1 %}; 
-
->>>>>>> d65fbb8f
     //todo()!
     assert 1 = 0;
     let (res: felt*) = alloc();
